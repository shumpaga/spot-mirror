--- conflicted
+++ resolved
@@ -33,13 +33,9 @@
 import subprocess
 import os
 import signal
-<<<<<<< HEAD
 import tempfile
 from contextlib import suppress as _supress
-=======
-from contextlib import suppress as _supress
-
->>>>>>> fea122f7
+
 
 # The parrameters used by default when show() is called on an automaton.
 _show_default = None
