--- conflicted
+++ resolved
@@ -1083,13 +1083,8 @@
 		   const spot::const_tgba_ptr& aut_j,
 		   size_t i, size_t j, bool icomp, bool jcomp)
   {
-<<<<<<< HEAD
     auto prod = spot::product(aut_i, aut_j);
     auto res = spot::couvreur99(prod)->check();
-=======
-    spot::tgba_product* prod = new spot::tgba_product(aut_i, aut_j);
-    spot::emptiness_check* ec = spot::couvreur99(prod);
-    spot::emptiness_check_result* res = ec->check();
 
     if (verbose)
       {
@@ -1097,7 +1092,7 @@
 	if (icomp)
 	  std::cerr << "Comp(N" << i << ')';
 	else
-	  std::cerr << "P" << i;
+	  std::cerr << 'P' << i;
 	if (jcomp)
 	  std::cerr << "*Comp(P" << j << ')';
 	else
@@ -1105,7 +1100,6 @@
 	std::cerr << '\n';
       }
 
->>>>>>> c7f98fd7
     if (res)
       {
 	std::ostream& err = global_error();
@@ -1155,7 +1149,7 @@
 	      std::cerr << ',';
 	    std::cerr << l << i;
 	  }
-	std::cerr << "}, state-space #" << p << '/' << products << "\n";
+	std::cerr << "}, state-space #" << p << '/' << products << '\n';
       }
 
     std::vector<bool> res(m);
@@ -1502,16 +1496,12 @@
 	{
 	  // build a random state-space.
 	  spot::srand(seed);
-<<<<<<< HEAD
-	  auto statespace = spot::random_graph(states, density, ap, dict);
-=======
+
 	  if (verbose)
 	    std::cerr << "info: building state-space #" << p << '/' << products
 		      << " with seed " << seed << '\n';
 
-	  spot::tgba* statespace = spot::random_graph(states, density,
-						      ap, &dict);
->>>>>>> c7f98fd7
+	  auto statespace = spot::random_graph(states, density, ap, dict);
 
 	  // Products of the state space with the positive automata.
 	  std::vector<spot::const_tgba_ptr> pos_prod(m);
@@ -1569,19 +1559,6 @@
 	      for (size_t i = 0; i < m; ++i)
 		if (pos_map[i] && neg_map[i])
 		  {
-<<<<<<< HEAD
-		    ++problems;
-
-		    std::ostream& err = global_error();
-		    err << "error: inconsistency between P" << i
-			<< " and N" << i;
-		    if (products > 1)
-		      err << " for state-space #" << p
-			  << '/' << products << '\n';
-		    else
-		      err << '\n';
-		    end_error();
-=======
 		    if (verbose)
 		      std::cerr << "info: consistency_check (P" << i
 				<< ",N" << i << "), state-space #"
@@ -1596,12 +1573,11 @@
 			    << " and N" << i;
 			if (products > 1)
 			  err << " for state-space #" << p
-			      << "/" << products << "\n";
+			      << '/' << products << '\n';
 			else
-			  err << "\n";
+			  err << '\n';
 			end_error();
 		      }
->>>>>>> c7f98fd7
 		  }
 	    }
 
