<<<<<<< HEAD
New in spot 2.4.1.dev (not yet released)

  Tools:

  - genltl learned to generate a new family of formulas, taken from
    the SYNTCOMP competition on reactive synthesis:
    --gf-equiv=RANGE      (GFa{1} & GFa{2} & ... & GFa{n}) <-> GFz

  - genltl learned to generate 4 new families of formulas, taken
    from Müller & Sickert's GandALF'17 paper:
    --ms-example=RANGE     GF(a1&X(a2&X(a3&...)))&F(b1&F(b2&F(b3&...)))
    --ms-phi-h=RANGE       FG(a|b)|FG(!a|Xb)|FG(a|XXb)|FG(!a|XXXb)|...
    --ms-phi-r=RANGE       (FGa{n}&GFb{n})|((FGa{n-1}|GFb{n-1})&(...))
    --ms-phi-s=RANGE       (FGa{n}|GFb{n})&((FGa{n-1}&GFb{n-1})|(...))

  - autfilt learned --streett-like to convert an automaton in order to
    have a Streett-like acceptance condition. It only works with
    ω-automata having an acceptance in disjunctive normal form.

  - autfilt learned --dca to convert a Streett-like automaton or an
    automaton with an acceptance in disjunctive normal form to a
    deterministic co-Büchi automaton using the new functions
    [nsa-dnf]_to_dca() described below.

  - autfilt learned --acceptance-is=ACC to filter automata by
    acceptance condition.  ACC can be the name of some acceptance
    class (e.g. Büchi, Fin-less, Streett-like) or a precise acceptance
    formula in the HOA syntax.

  - ltlfilt learned to measure wall-time using --format=%r.

  - ltlfilt learned to measure cpu-time (as opposed to wall-time) using
    --format=%R. User or system time, for children or parent, can be
    measured separately by adding additional %[LETTER]R options.
    The difference between %r (wall-clock time) and %R (CPU time) can
    also be used to detect unreliable measurements. See
      https://spot.lrde.epita.fr/oaut.html#timing

  - ltlsynt is a new tool for synthesizing AIGER circuits from LTL/PSL
    formulas.

  - ltldo learned to limit the number of automata it outputs using -n.

  - autcross, ltlcross, and ltldo learned --fail-on-timeout.

  - ltlcross learned --reference=COMMANDFMT to specify a translator
    that should be trusted.  Doing so makes it possible to reduce the
    number of tests to be performed, as all other translators will be
    compared to the reference's output when available.  Multiple
    reference can be given; in that case other tools are compared
    against the smallest reference automaton.

  - The new -x tls-impl=N option allows to fine-tune the
    implication-based simplification rules of ltl2tgba.  See the
    spot-x man-page for details.

  - The --format=%g option of tools that output automata used to
    print the acceptance condition as a *formula* in the HOA format.
    This %g can now take optional arguments to print the acceptance
    *name* in different formats.  For instance

       ... | autfilt -o '%[s]g.hoa'

    will separate a stream of automata into different files named
    by their acceptance name (Buchi, co-Buchi, Streett, etc.) or
    "other" if no name is known for the acceptance condition.

  Library:

  - Rename three methods of spot::scc_info. New names are clearer. The
    old names have been deprecated.

  - scc_info now takes an optional argument to disable some feature
    that are expansive and not always necessary.  By default scc_info
    tracks the list of all states that belong to an SCC (you may now
    ask it not to), tracks the successor SCCs of each SCC (that can
    but turned off), and explores all SCCs of the automaton (you may
    request to stop on the first SCC that is found accepting).

  - The new function scc_info::states_on_acc_cycle_of() is able to
    return all states visited by any accepting cycles of the
    specified SCC. It must only be called on automata with a
    Streett-like acceptance condition.

  - The new function dnf_to_streett() is able to convert any automaton
    with an acceptance condition in Disjunctive Normal Form to a
    Streett-like automaton. This is used by the new option
    '--streett-like' of autfilt.

  - The new functions spot::nsa_to_[nca-dca]()
    (or spot::dnf_to_[nca-dca]()) are able to convert when possible a
    Streett-like automaton (or any automaton with an acceptance in DNF)
    to an equivalent 'nca' (nondeterministic co-Büchi automaton) or
    'dca' (deterministic co-Büchi automaton).  Actually the resulting
    automaton will always recognize at least the same language.  It can
    recognize more if the original language can not be expressed with
    a co-Büchi acceptance condition.

  - The new functions spot::is_recurrence() and spot::is_persistence()
    check respectively if a formula f belongs to the recurrence or
    persistence class. Two algorithms are available, one that
    checks if a formula is cobuchi_realizable (then it belongs to the
    persistence class) and the other that checks if it is
    detbuchi_realizable (then it belongs to the recurrence class).
    Force one method or the other by setting the environment variable
    SPOT_PR_CHECK to 1 or 2.
    Note that thanks to the duality of both classes, both algorithms
    will work either on f or its negation.
    (see https://spot.lrde.epita.fr/hierarchy.html for details).

  - The new function spot::is_colored() checks if an automaton is colored
    (i.e., every transition belongs to exactly one acceptance set)

  - The new function spot::change_parity() can convert an automaton with parity
    acceptance condition to an equivalent automaton with another type of parity
    acceptance condition. The type of a parity acceptance condition states
    whether it is an odd or even parity acceptance condition, and whether it is
    a min or max parity acceptance condition.

  - The new function spot::colorize_parity() can colorize an automaton with
    a parity acceptance condition. The resulting automaton is a parity automaton
    and every transition belongs to exactly one acceptance set.

  - The new function spot::cleanup_parity_acceptance() can simplify the
    acceptance condition of an automaton with parity acceptance condition. It
    removes the unused acceptance sets and merges acceptance sets to keep the
    parity acceptance condition.

  - The new functions spot::parity_product() and spot::parity_product_or()
    compute respectively the intersection and the union of two automata with
    parity acceptance condition and keep the parity acceptance condition.

  - The new function spot::remove_univ_otf() removes universal
    transitions on the fly from an alternating Büchi automaton
    using Miyano and Hayashi's breakpoint algorithm.

  - In some cases, spot::degeneralize() would output Büchi automata
    with more SCCs than its input.  This was hard to notice, because
    very often simulation-based simplifications remove those extra
    SCCs.  This situation is now detected by spot::degeneralized() and
    fixed before returning the automaton.  A new optionnal argument
    can be passed to disable this behavior (or use -x degen-remscc=0
    from the command-line).

  - The functions for detecting stutter-invariant formulas or automata
    have been overhauled.  Their interface changed slightly.  They are
    now fully documented.

  - In addition to detecting stutter-invariant formulas/automata, some
    can now study a stutter-sensitive automaton and detect the subset
    of states that are stutter-invariant.  See
    https://spot.lrde.epita.fr/ipynb/stutter-inv.html for examples.

  - Determinization has been heavily rewritten and optimized. The algorithm has
    (almost) not changed, but it runs muuuch faster now. It also features an
    optimization for stutter-invariant automata that may produce slightly
    smaller automata.

  - acc_cond::name(fmt) is a new method that name well-known acceptance
    conditions.   The fmt parameter specify the format to use for that
    name (e.g. to the style used in HOA, or that used by print_dot()).

  - spot::simplify_acceptance() was already merging identical acceptance
    sets, and detecting complementary sets i and j to perform the following
    simplifications
      Fin(i) & Inf(j) = Fin(i)
      Fin(i) | Inf(j) = Inf(i)
    It now additionally applies the following rules (again assuming i
    and j are complementary):
      Fin(i) & Fin(j) = f          Inf(i) | Inf(j) = t
      Fin(i) & Inf(i) = f          Fin(i) | Inf(i) = t

  Deprecation notices:

  (These functions still work but compilers emit warnings.)

  - spot::scc_info::used_acc(), spot::scc_info::used_acc_of() and
    spot::scc_info::acc() are deprecated. They have been renamed
    spot::scc_info::marks(), spot::scc_info::marks_of() and
    spot::scc_info::acc_sets_of() respectively.

  Backward incompatible changes:

  - The spot::closure(), spot::sl2(), spot::is_stutter_invariant()
    functions no longuer takes && arguments.  The former two have
    spot::closure_inplace() and spot::sl2_inplace() variants.  These
    functions also do not take a list of atomic propositions as an
    argument anymore.

  - The spot::bmrand() and spot::prand() functions have been removed.
    They were not used at all in Spot, and it's not Spot's objective
    to provide such random functions.

  - The spot::bdd_dict::register_all_propositions_of() function has
    been removed.  It's a low-level function was not used anywhere in
    Spot anymore, since it's better to use spot::twa::copy_ap_of().
=======
New in spot 2.4.2.dev (not yet released)

  Nothing yet.

New in spot 2.4.2 (2017-11-07)

  Tools:

  - ltlcross and ltldo support ltl3tela, the new name of ltl3hoa.
>>>>>>> 7c8d5264

  Bugs fixed:

  - Automata produced by "genaut --ks-nca=N" were incorrectly marked
    as not complete.

  - Fix some cases for which the highest setting of formulas
    simplification would produce worse results than lower settings.

New in spot 2.4.1 (2017-10-05)

  Bugs fixed:

  - The formula class failed to build {a->c[*]} although it is
    allowed by our grammar.

  - spot::scc_info::determine_unknown_acceptance() incorrectly
    considered some rejecting SCC as accepting.

  - spot::streett_to_generalized_buchi() could generate automata with
    empty language if some Fin set did not intersect all accepting
    SCCs.  As a consequence, some Streett-like automata were
    considered empty even though they were not.  Also, the same
    function could crash on input that had a Streett-like acceptance
    not using all declared sets.

  - The twa_graph::merge_edges() function relied on BDD IDs to sort
    edges.  This in turn caused some algorithms (like the
    degeneralization) to produce slighltly different (but still correct)
    outputs depending on the BDD operations performed before.

  - spot::simulation() could incorrectly flag an automaton as
    non-deterministic.

New in spot 2.4 (2017-09-06)

  Build:

  - Spot is now built in C++14 mode, so you need at least GCC 5 or
    clang 3.4.  The current version of all major linux distributions
    ship with at least GCC 6, which defaults to C++14, so this should
    not be a problem.  In *this* release of Spot, most of the header
    files are still C++11 compatible, so you should be able to include
    Spot in a C++11 project in case you do not yet want to upgrade.
    There is also an --enable-c++17 option to configure in case you
    want to force a build of Spot in C++17 mode.

  Tools:

  - genaut is a new binary that produces families of automata defined
    in the literature (in the same way as we have genltl for LTL
    formulas).

  - autcross is a new binary that compares the output of tools
    transforming automata (in the same way as we have ltlcross for
    LTL translators).

  - genltl learned two generate two new families of formulas:
      --fxg-or=RANGE         F(p0 | XG(p1 | XG(p2 | ... XG(pn))))
      --gxf-and=RANGE        G(p0 & XF(p1 & XF(p2 & ... XF(pn))))
    The later is a generalization of --eh-pattern=9, for which a
    single state TGBA always exists (but previous version of Spot
    would build larger automata).

  - autfilt learned to build the union (--sum) or the intersection
    (--sum-and) of two languages by putting two automata side-by-side
    and fiddling with the initial states.  This complements the already
    implemented intersection (--product) and union (--product-or),
    both based on a product.

  - autfilt learned to complement any alternating automaton with
    option --dualize.   (See spot::dualize() below.)

  - autfilt learned --split-edges to convert labels that are Boolean
    formulas into labels that are min-terms.  (See spot::split_edges()
    below.)

  - autfilt learned --simplify-acceptance to simplify some acceptance
    conditions.  (See spot::simplify_acceptance() below.)

  - autfilt --decompote-strength has been renamed to --decompose-scc
    because it can now extract the subautomaton leading to an SCC
    specified by number.  (The old name is still kept as an alias.)

  - The --stats=%c option of tools producing automata can now be
    restricted to count complete SCCs, using %[c]c.

  - Tools producing automata have a --stats=... option, and tools
    producing formulas have a --format=... option.  These two options
    work similarly, the use of different names is just historical.
    Starting with this release, all tools that recognize one of these
    two options also accept the other one as an alias.

  Library:

  - A new library, libspotgen, gathers all functions used to generate
    families of automata or LTL formulas, used by genltl and genaut.

  - spot::sum() and spot::sum_and() implements the union and the
    intersection of two automata by putting them side-by-side and
    using non-deterministim or universal branching on the initial
    state.

  - twa objects have a new property: prop_complete().  This obviously
    acts as a cache for the is_complete() function.

  - spot::dualize() complements any alternating automaton.  Since
    the dual of a deterministic automaton is still deterministic, the
    function spot::dtwa_complement() has been deprecated and simply
    calls spot::dualize().

  - spot::decompose_strength() was extended and renamed to
    spot::decompose_scc() as it can now also extract a subautomaton
    leading to a particular SCC.  A demonstration of this feature via
    the Python bindings can be found at
    https://spot.lrde.epita.fr/ipynb/decompose.html

  - The print_dot() function will now display names for well known
    acceptance conditions under the formula when option 'a' is used.
    We plan to enable 'a' by default in a future release, so a new
    option 'A' has been added to hide the acceptance condition.

  - The print_dot() function has a new experimental option 'x' to
    output labels are LaTeX formulas.  This is meant to be used in
    conjunction with the dot2tex tool.  See
      https://spot.lrde.epita.fr/oaut.html#dot2tex

  - A new named property for automata called "original-states" can be
    used to record the origin of a state before transformation.  It is
    currently defined by the degeneralization algorithms, and by
    transform_accessible() and algorithms based on it (like
    remove_ap::strip(), decompose_scc()).  This is realy meant as an
    aid for writing algorithms that need this mapping, but it can also
    be used to debug these algorithms: the "original-states"
    information is displayed by the dot printer when the 'd' option is
    passed.  For instance in

      % ltl2tgba 'GF(a <-> Fb)' --dot=s
      % ltl2tgba 'GF(a <-> Fb)' | autfilt -B --dot=ds

    the second command outputs an automaton with states that show
    references to the first one.

  - A new named property for automata called "degen-levels" keeps track
    of the level of a state in a degeneralization. This information
    complements the one carried in "original-states".

  - A new named property for automata called "simulated-states" can be
    used to record the origin of a state through simulation. The
    behavior is similar to "original-states" above. Determinization
    takes advantage of this in its pretty print.

  - The new function spot::acc_cond::is_streett_like() checks whether
    an acceptance condition is conjunction of disjunctive clauses
    containing at most one Inf and at most one Fin.  It builds a
    vector of pairs to use if we want to assume the automaton has
    Streett acceptance.  The dual function is
    spot::acc_cond::is_rabin_like() works similarly.

  - The degeneralize() function has learned to consider acceptance
    marks common to all edges comming to a state to select its initial
    level.  A similar trick was already used in sbacc(), and saves a
    few states in some cases.

  - There is a new spot::split_edges() function that transforms edges
    (labeled by Boolean formulas over atomic propositions) into
    transitions (labeled by conjunctions where each atomic proposition
    appear either positive or negative).  This can be used to
    preprocess automata before feeding them to algorithms or tools
    that expect transitions labeled by letters.

  - spot::scc_info has two new methods to easily iterate over the
    edges of an SCC: edges_of() and inner_edges_of().

  - spot::scc_info can now be passed a filter function to ignore
    or cut some edges.

  - spot::scc_info now keeps track of acceptance sets that are common
    to all edges in an SCC.  These can be retrieved using
    scc_info::common_sets_of(scc), and they are used by scc_info to
    classify some SCCs as rejecting more easily.

  - The new function acc_code::remove() removes all the given
    acceptance sets from the acceptance condition.

  - It is now possible to change an automaton acceptance condition
    directly by calling twa::set_acceptance().

  - spot::cleanup_acceptance_here now takes an additional boolean
    parameter specifying whether to strip useless marks from the
    automaton.  This parameter is defaulted to true, in order to
    keep this modification backward-compatible.

  - The new function spot::simplify_acceptance() is able to perform
    some simplifications on an acceptance condition, and might lead
    to the removal of some acceptance sets.

  - The function spot::streett_to_generalized_buchi() is now able to
    work on automata with Streett-like acceptance.

  - The function for converting deterministic Rabin automata to
    deterministic Büchi automata (when possible), internal to the
    remove_fin() procedure, has been updated to work with
    transition-based acceptance and with Rabin-like acceptance.

  - spot::relabel_here() was used on automata to rename atomic
    propositions, it can now replace atomic propositions by Boolean
    subformula.  This makes it possible to use relabeling maps
    produced by relabel_bse() on formulas.

  - twa_graph::copy_state_names_from() can be used to copy the state
    names from another automaton, honoring "original-states" if
    present.

  - Building automata for LTL formula with a large number N of atomic
    propositions can be costly, because several loops and
    data-structures are exponential in N.  However a formula like
      ((a & b & c) | (d & e & f)) U ((d & e & f) | (g & h & i))
    can be translated more efficiently by first building an automaton
    for (p0 | p1) U (p1 | p2), and then substituting p0, p1, p2 by the
    appropriate Boolean formula.  Such a trick is now attempted
    for translation of formulas with 4 atomic propositions or
    more (this threshold can be changed, see -x relabel-bool=N in
    the spot-x(7) man page).

  - The LTL simplification routines learned that an LTL formula like
    G(a & XF(b & XFc & Fd) can be simplified to G(a & Fb & Fc & Fd),
    and dually F(a | XG(b | XGc | Gd)) = F(a | Gb | Gc | Gd).

    When working with SERE, the simplification of "expr[*0..1]" was
    improved.  E.g. {{a[*]|b}[*0..1]} becomes {a[*]|b} instead of
    {{a[+]|b}[*0..1]}.

  - The new function spot::to_weak_alternating() is able to take an
    input automaton with generalized Büchi/co-Büchi acceptance and
    convert it to a weak alternating automaton.

  - spot::sbacc() is can now also convert alternating automata
    to state-based acceptance.

  - spot::sbacc() and spot::degeneralize() learned to merge
    accepting sinks.

  - If the SPOT_BDD_TRACE environment variable is set, statistics
    about BDD garbage collection and table resizing are shown.

  - The & and | operators for acceptannce conditions have been changed
    slightly to be more symmetrical.  In older versions, operator &
    would move Fin() terms to the front, but that is not the case
    anymore.  Also operator & was already grouping all Inf() terms
    (for efficiency reasons), in this version operator | is
    symmetrically grouping all Fin() terms.

  - The automaton parser is now reentrant, making it possible to
    process automata from different streams at the same time (i.e.,
    using multiple spot::automaton_stream_parser instances at once).

  - The print_hoa() and parse_automaton() functions have been updated
    to recognize the "exist-branch" property of the non-released HOA
    v1.1, as well as the new meaning of property "deterministic".  (In
    HOA v1 "properties: deterministic" means that the automaton has no
    existential branching; in HOA v1.1 it disallows universal
    branching as well.)  The meaning of "deterministic" in Spot has
    been adjusted to these new semantics, see "Backward-incompatible
    changes" below.

  - The parser for HOA now recognizes and verifies correct use of the
    "univ-branch" property.  This is known to be a problem with option
    -H1 of ltl3ba 1.1.2 and ltl3dra 0.2.4, so the environment variable
    SPOT_HOA_TOLERANT can be set to disable the diagnostic.

  Python:

  - The 'spot.gen' package exports the functions from libspotgen.
    See https://spot.lrde.epita.fr/ipynb/gen.html for examples.

  Bugs fixed:

  - When the remove_fin() function was called on some automaton with
    Inf-less acceptance involving at least one disjunction (e.g.,
    generalized co-Büchi), it would sometimes output an automaton with
    transition-based acceptance but marked as state-based.

  - The complete() function could complete an empty co-Büchi automaton
    into an automaton accepting everything.

  Backward-incompatible changes:

  - spot::acc_cond::mark_t::operator bool() has been marked as
    explicit.  The implicit converion to bool (and, via bool, to int)
    was a source of bugs.

  - spot::twa_graph::set_init_state(const state*) has been removed.
    It was never used.  You always want to use
    spot::twa_graph::set_init_state(unsigned) in practice.

  - The previous implementation of spot::is_deterministic() has been
    renamed to spot::is_universal().  The new version of
    spot::is_deterministic() requires the automaton to be both
    universal and existential.  This should not make any difference in
    existing code unless you work with the recently added support for
    alternating automata.

  - spot::acc_cond::mark_t::sets() now returns an internal iterable
    object instead of an std::vector<unsigned>.

  - The color palette optionally used by print_dot() has been extended
    from 9 to 16 colors.  While the first 8 colors are similar, they
    are a bit more saturated now.

  deprecation notices:

  (these functions still work but compilers emit warnings.)

  - spot::decompose_strength() is deprecated, it has been renamed
    to spot::decompose_scc().

  - spot::dtwa_complement() is deprecated.  prefer the more generic
    spot::dualize() instead.

  - the spot::twa::prop_deterministic() methods have been renamed to
    spot::twa::prop_universal() for consistency with the change to
    is_deterministic() listed above.  we have kept
    spot::twa::prop_deterministic() as a deprecated synonym for
    spot::twa::prop_universal() to help backward compatibility.

  - the spot::copy() function is deprecated.  use
    spot::make_twa_graph() instead.

New in spot 2.3.5 (2017-06-22)

  Bugs fixed:

  - We have fixed new cases where translating multiple formulas in a
    single ltl2tgba run could produce automata different from those
    produced by individual runs.

  - The print_dot() function had a couple of issues when printing
    alternating automata: in particular, when using flag 's' (display
    SCC) or 'y' (split universal destination by colors) universal
    edges could be connected to undefined states.

  - Using --stats=%s or --stats=%s or --stats=%t could take an
    unnecessary long time on automata with many atomic propositions,
    due to a typo.  Furthermore, %s/%e/%t/%E/%T were printing
    a number of reachable states/edges/transitions, but %S was
    incorrectly counting all states even unreachable.

  - Our verson of BuDDy had an incorrect optimization for the
    biimp operator.

New in spot 2.3.4 (2017-05-11)

  Bugs fixed:

  - The transformation to state-based acceptance (spot::sbacc()) was
    incorrect on automata where the empty acceptance mark is accepting.

  - The --help output of randaut and ltl2tgba was showing an
    unsupported %b stat.

  - ltldo and ltlcross could leave temporary files behind when
    aborting on error.

  - The LTL simplifcation rule that turns F(f)|q into F(f|q)
    when q is a subformula that is both eventual and universal
    was documented but not applied in some forgotten cases.

  - Because of some caching inside of ltl2tgba, translating multiple
    formula in single ltl2tgba run could produce automata different
    from those produced by individual runs.

New in spot 2.3.3 (2017-04-11)

  Tools:

  - ltldo and ltlcross learned shorthands to talk to ltl2da, ltl2dpa,
    and ltl2ldba (from Owl) without needing to specify %f>%O.

  - genltl learned --spec-patterns as an alias for --dac-patterns; it
    also learned two new sets of LTL formulas under --hkrss-patterns
    (a.k.a. --liberouter-patterns) and --p-patterns
    (a.k.a. --beem-patterns).

  Bugs fixed:

  - In "lenient" mode the formula parser would fail to recover from a
    missing closing brace.

  - The output of 'genltl --r-left=1 --r-right=1 --format=%F' had
    typos.

  - 'ltl2tgba Fa | autfilt --complement' would incorrectly claim that
    the output is "terminal" because dtwa_complement() failed to reset
    that property.

  - spot::twa_graph::purge_unreachable_states() was misbehaving on
    alternating automata.

  - In bench/stutter/ the .cc files were not compiling due to warnings
    being caught as errors.

  - The code in charge of detecting DBA-type Rabin automata is
    actually written to handle a slightly larger class of acceptance
    conditions (e.g., Fin(0)|(Fin(1)&Inf(2))), however it failed to
    correctly detect DBA-typeness in some of these non-Rabin
    acceptance.

New in spot 2.3.2 (2017-03-15)

  Tools:

  - In tools that output automata, the number of atomic propositions
    can be output using --stats=%x (output automaton) or --stats=%X
    (input automaton).  Additional options can be passed to list
    atomic propositions instead of counting them.  Tools that output
    formulas also support --format=%x for this purpose.

  Python:

  - The bdd_to_formula(), and to_generalized_buchi() functions can now
    be called in Python.

  Documentation:

  - https://spot.lrde.epita.fr/tut11.html is a new page describing
    how to build monitors in Shell, Python, or C++.

  Bugs fixed:

  - The tests using LTSmin's patched version of divine would fail
    if the current (non-patched) version of divine was installed.

  - Because of a typo, the output of --stats='...%P...' was correct
    only if %p was used as well.

  - genltl was never meant to have (randomly attributed) short
    options for --postive and --negative.

  - a typo in the code for transformating transition-based acceptance
    to state-based acceptance could cause a superfluous initial state
    to be output in some cases (the result was still correct).

  - 'ltl2tgba --any -C -M ...' would not complete automata.

  - While not incorrect, the HOA properties output by 'ltl2tgba -M'
    could be 'inherently-weak' or 'terminal', while 'ltl2tgba -M -D'
    would always report 'weak' automata.  Both variants now report the
    most precise between 'weak' or 'terminal'.

  - spot::twa_graph::set_univ_init_state() could not be called with
    an initializer list.

  - The Python wrappers for spot::twa_graph::state_from_number and
    spot::twa_graph::state_acc_sets were broken in 2.3.

  - Instantiating an emptiness check on an automaton with unsupported
    acceptance condition should throw an exception.  This used to be
    just an assertion, disabled in release builds; the difference
    matters for the Python bindings.

  Deprecation notice:

  - Using --format=%a to print the number of atomic propositions in
    ltlfilt, genltl, and randltl still works, but it is not documented
    anymore and should be replaced by the newly-introduced --format=%x
    for consistency with tools producing automata, where %a means
    something else.


New in spot 2.3.1 (2017-02-20)

  Tools:

  - ltldo learnt to act like a portfolio: --smallest and --greatest
    will select the best output automaton for each formula translated.
    See https://spot.lrde.epita.fr/ltldo.html#portfolio for examples.

  - The colors used in the output of ltlcross have been adjusted to
    work better with white backgrounds and black backgrounds.

  - The option (y) has been added to --dot. It splits the universal
    edges with the same targets but different colors.

  - genltl learnt three new families for formulas: --kr-n2=RANGE,
    --kr-nlogn=RANGE, and --kr-n=RANGE.  These formulas, from
    Kupferman & Rosenberg [MoChArt'10] are recognizable by
    deterministic Büchi automata with at least 2^2^n states.

  Library:

  - spot::twa_run::as_twa() has an option to preserve state names.

  - the method spot::twa::is_alternating(), introduced in Spot 2.3 was
    badly named and has been deprecated.  Use the negation of the new
    spot::twa::is_existential() instead.

  Bugs fixed:

  - spot::otf_product() was incorrectly registering atomic
    propositions.

  - spot::ltsmin_model::kripke() forgot to register the "dead"
    proposition.

  - The spot::acc_word type (used to construct acceptance condition)
    was using some non-standard anonymous struct.  It is unlikely that
    this type was actually used outside Spot, but if you do use it,
    spot::acc_word::op and spot::acc_word::type had to be renamed as
    spot::acc_word::sub.op and spot::acc_word::sub.type.

  - alternation_removal() was not always reporting the unsupported
    non-weak automata.

  - a long-standing typo in the configure code checking for Python
    caused any user-defined CPPFLAGS to be ignored while building
    Spot.

  - The display of clusters with universal edges was confused, because the
    intermediate node was not in the cluster even if one of the target was
    in the same one.

New in spot 2.3 (2017-01-19)

  Build:

  * While Spot only relies on C++11 features, the configure script
    learned --enable-c++14 to compile in C++14 mode.  This allows us
    check that nothing breaks when we will switch to C++14.

  * Spot is now distributed with PicoSAT 965, and uses it for
    SAT-based minimization of automata without relying on temporary
    files.  It is still possible to use an external SAT solver by
    setting the SPOT_SATSOLVER environment variable.

  * The development Debian packages for Spot now install static
    libraries as well.

  * We now install configuration files for users of pkg-config.

  Tools:

  * ltlcross supports translators that output alternating automata in
    the HOA format.  Cross-comparison checks will only work with weak
    alternating automata (not necessarily *very* weak), but "ltlcross
    --no-check --product=0 --csv=..." will work with any alternating
    automaton if you just want satistics.

  * autfilt can read alternating automata.  This is still experimental
    (see below). Some of the algorithms proposed by autfilt will
    refuse to work because they have not yet been updated to work with
    alternating automata, but in any case they should display a
    diagnostic: if you see a crash, please report it.

  * autfilt has three new filters: --is-very-weak, --is-alternating,
    and --is-semi-deterministic.

  * the --check option of autfilt/ltl2tgba/ltldo/dstar2tgba can now
    take "semi-determinism" as argument.

  * autfilt --highlight-languages will color states that recognize
    identical languages.  (Only works for deterministic automata.)

  * 'autfilt --sat-minimize' and 'ltl2tgba -x sat-minimize' have
    undergone some backward incompatible changes.  They use binary
    search by default, and support different options than they used
    too.  See spot-x(7) for details.  The defaults are those that were
    best for the benchmark in bench/dtgbasat/.

  * ltlfilt learned --recurrence and --persistence to match formulas
    belonging to these two classes of the temporal hierarchy.  Unlike
    --syntactic-recurrence and --syntactic-persistence, the new checks
    are automata-based and will also match pathological formulas.
    See https://spot.lrde.epita.fr/hierarchy.html

  * The --format option of ltlfilt/genltl/randltl/ltlgrind learned to
    print the class of a formula in the temporal hierarchy of Manna &
    Pnueli using %h.  See https://spot.lrde.epita.fr/hierarchy.html

  * ltldo and ltlcross learned a --relabel option to force the
    relabeling of atomic propositions to p0, p1, etc.  This is more
    useful with ltldo, as it allows calling a tool that restricts the
    atomic propositions it supports, and the output automaton will
    then be fixed to use the original atomic propositions.

  * ltldo and ltlcross have learned how to call ltl3hoa, so
    'ltl3hoa -f %f>%O' can be abbreviated to just 'ltl3hoa'.

  Library:

  * A twa is required to have at least one state, the initial state.
    An automaton can only be empty while it is being constructed,
    but should not be passed to other algorithms.

  * Couvreur's emptiness check has been rewritten to use the explicit
    interface when possible, to avoid overkill memory allocations.
    The new version has further optimizations for weak and terminal
    automata.  Overall, this new version is roughly 4x faster on
    explicit automata than the former one.  The old version has been
    kept for backward compatibility, but will be removed eventually.

  * The new version of the Couvreur emptiness check is now the default
    one, used by twa::is_empty() and twa::accepting_run().  Always
    prefer these functions over an explicit call to Couvreur.

  * experimental support for alternating automata:

    - twa_graph objects can now represent alternating automata.  Use
      twa_graph::new_univ_edge() and twa_graph::set_univ_init_state()
      to create universal edges an initial states; and use
      twa_graph::univ_dests() to iterate over the universal
      destinations of an edge.

    - the automaton parser will now read alternating automata in the
      HOA format.  The HOA and dot printers can output them.

    - the file twaalgos/alternation.hh contains a few algorithms
      specific to alternating automata:
      + remove_alternation() will transform *weak* alternating automata
        into TGBA.
      + the class outedge_combiner can be used to perform "and" and "or"
        on the outgoing edges of some alternating automaton.

    - scc_info has been adjusted to handle universal edges as if they
      were existential edges.  As a consequence, acceptance
      information is not accurate.

    - postprocessor will call remove_alternation() right away, so
      it can be used as a way to transform alternating automata
      into different sub-types of (generalized) Büchi automata.
      Note that although prostprocessor optimize the resulting
      automata, it still has no simplification algorithms that work
      at the alternating automaton level.

    - See https://spot.lrde.epita.fr/tut23.html
      https://spot.lrde.epita.fr/tut24.html and
      https://spot.lrde.epita.fr/tut31.html for some code examples.

  * twa objects have two new properties, very-weak and
    semi-deterministic, that can be set or retrieved via
    twa::prop_very_weak()/twa::prop_semi_deterministic(), and that can
    be tested by is_very_weak_automaton()/is_semi_deterministic().

  * twa::prop_set has a new attribute used in twa::prop_copy() and
    twa::prop_keep() to indicate that determinism may be improved by
    an algorithm.  In other words properties like
    deterministic/semi-deterministic/unambiguous should be preserved
    only if they are positive.

  * language_map() and highlight_languages() are new functions that
    implement autfilt's --highlight-languages option mentionned above.

  * dtgba_sat_minimize_dichotomy() and dwba_sat_minimize_dichotomy()
    use language_map() to estimate a lower bound for binary search.

  * The encoding part of SAT-based minimization consumes less memory.

  * SAT-based minimization of automata can now be done using two
    incremental techniques that take a solved minimization and attempt
    to forbid the use of some states.  This is done either by adding
    clauses, or by using assumptions.

  * If the environment variable "SPOT_XCNF" is set during incremental
    SAT-based minimization, XCNF files suitable for the incremental SAT
    competition will be generated.  This requires the use of an exteral
    SAT solver, setup with "SPOT_SATSOLVER".  See spot-x(7).

  * The new function mp_class(f) returns the class of the formula
    f in the temporal hierarchy of Manna & Pnueli.

Python:

  * spot.show_mp_hierarchy() can be used to display the membership of
    a formula to the Manna & Pnueli hierarchy, in notebooks.  An
    example is in https://spot.lrde.epita.fr/ipynb/formulas.html

  * The on-line translator will now display the temporal hierarchy
    in the "Formula > property information" output.

Bugs fixed:

  * The minimize_wdba() function was not correctly minimizing automata
    with useless SCCs.  This was not an issue for the LTL translation
    (where useless SCCs are always removed first), but it was an issue
    when deciding if a formula was safety or guarantee.  As a
    consequence, some tricky safety or guarantee properties were only
    recognized as obligations.

  * When ltlcross was running a translator taking the Spin syntax as
    input (%s) it would not automatically relabel any unsupported
    atomic propositions as ltldo already do.

  * When running "autfilt --sat-minimize" on a automaton representing
    an obligation property, the result would always be a complete
    automaton even without the -C option.

  * ltlcross --products=0 --csv should not output any product-related
    column in the CSV output since it has nothing to display there.

New in spot 2.2.2 (2016-12-16)

  Build:

  * If the system has an installed libltdl library, use it instead of
    the one we distribute.

  Bug fixes:

  * scc_filter() had a left-over print statement that would print
    "names" when copying the name of the states.

  * is_terminal() should reject automata that have accepting
    transitions going into rejecting SCCs.  The whole point of
    being a terminal automaton is that reaching an accepting
    transition guarantees that any suffix will be accepted.

  * The HOA parser incorrectly read "Acceptance: 1 Bar(0)" as a valid
    way to specify "Acceptance: 1 Fin(0)" because it assumed that
    everything that was not Inf was Fin.  These errors are now
    diagnosed.

  * Some of the installed headers (spot/misc/fixpool.hh,
    spot/misc/mspool.hh, spot/twaalgos/emptiness_stats.hh) were not
    self-contained.

  * ltlfilt --from-ltlf should ensure that "alive" holds initially in
    order to reject empty traces.

  * the on-line translator had a bug where a long ltl3ba process would
    continue running even after the script had timeout'ed.

New in spot 2.2.1 (2016-11-21)

  Bug fix:

  * The bdd_noderesize() function, as modified in 2.2, would always
    crash.

New in spot 2.2 (2016-11-14)

  Command-line tools:

  * ltlfilt has a new option --from-ltlf to help reducing LTLf (i.e.,
    LTL over finite words) model checking to LTL model checking.  This
    is based on a transformation by De Giacomo & Vardi (IJCAI'13).

  * "ltldo --stats=%R", which used to display the serial number of the
    formula processed, was renamed to "ltldo --stats=%#" to free %R
    for the following feature.

  * autfilt, dstar2tgba, ltl2tgba, ltlcross, ltldo learned to measure
    cpu-time (as opposed to wall-time) using --stats=%R.  User or
    system time, for children or parent, can be measured separately by
    adding additional %[LETTER]R options.  The difference between %r
    (wall-clock time) and %R (CPU time) can also be used to detect
    unreliable measurements.  See
      https://spot.lrde.epita.fr/oaut.html#timing

  Library:

  * from_ltlf() is a new function implementing the --from-ltlf
    transformation described above.

  * is_unambiguous() was rewritten in a more efficient way.

  * scc_info learned to determine the acceptance of simple SCCs made
    of a single self-loop without resorting to remove_fin() for complex
    acceptance conditions.

  * remove_fin() has been improved to better deal with automata with
    "unclean" acceptance, i.e., acceptance sets that are declared but
    not used.  In particular, this helps scc_info to be more efficient
    at deciding the acceptance of SCCs in presence of Fin acceptance.

  * Simulation-based reductions now implement just bisimulation-based
    reductions on deterministic automata, to save time.  As an example,
    this halves the run time of
       genltl --rv-counter=10 | ltl2tgba

  * scc_filter() learned to preserve state names and highlighted states.

  * The BuDDy library has been slightly optimized: the initial setup
    of the unicity table can now be vectorized by GCC, and all calls
    to setjmp are now avoided when variable reordering is disabled
    (the default).

  * The twa class has three new methods:
      aut->intersects(other)
      aut->intersecting_run(other)
      aut->intersecting_word(other)
    currently these are just convenient wrappers around
      !otf_product(aut, other)->is_empty()
      otf_product(aut, other)->accepting_run()->project(aut)
      otf_product(aut, other)->accepting_word()
    with any Fin-acceptance removal performed before the product.
    However the plan is to implement these more efficiently in the
    future.

  Bug fixes:

  * ltl2tgba was always using the highest settings for the LTL
    simplifier, ignoring the --low and --medium options.  Now
      genltl --go-theta=12 | ltl2tgba --low --any
    is instantaneous as it should be.

  * The int-vector compression code could encode 6 and 22 in the
    same way, causing inevitable issues in our LTSmin interface.
    (This affects tests/ltsmin/modelcheck with option -z, not -Z.)

  * str_sere() and str_utf8_sere() were not returning the same
    string that print_sere() and print_utf8_sere() would print.

  * Running the LTL parser in debug mode would crash.

  * tgba_determinize() could produce incorrect deterministic automata
    when run with use_simulation=true (the default) on non-simplified
    automata.

  * When the automaton_stream_parser reads an automaton from an
    already opened file descriptor, it will not close the file
    anymore.  Before that the spot.automata() python function used to
    close a file descriptor twice when reading from a pipe, and this
    led to crashes of the 0MQ library used by Jupyter, killing the
    Python kernel.

  * remove_fin() could produce incorrect result on incomplete
    automata tagged as weak and deterministic.

  * calling set_acceptance() several times on an automaton could
    result in unexpected behaviors, because set_acceptance(0,...)
    used to set the state-based acceptance flag automatically.

  * Some buffering issue caused syntax errors to be displayed out
    of place by the on-line translator.

New in spot 2.1.2 (2016-10-14)

  Command-line tools:

  * genltl learned 5 new families of formulas
    (--tv-f1, --tv-f2, --tv-g1, --tv-g2, --tv-uu)
    defined in Tabakov & Vardi's RV'10 paper.

  * ltlcross's --csv and --json output was changed to not include
    information about the ambiguity or strength of the automata by
    default.   Computing those can be costly and not needed by
    every user, so it should now be requested explicitely using
    options --strength and --ambiguous.

  Library:

  * New LTL simplification rule:

    - GF(f & q) = G(F(f) & q) if q is
      purely universal and a pure eventuality.  In particular
      GF(f & GF(g)) now ultimately simplifies to G(F(f) & F(g)).

  Bug fixes:

  * Fix spurious uninitialized read reported by valgrind when
    is_Kleene_star() is compiled by clang++.

  * Using "ltlfilt some-large-file --some-costly-filter" could take
    to a lot of time before displaying the first results, because the
    output of ltlfilt is buffered: the buffer had to fill up before
    being flushed.  The issue did not manifest when the input is
    standard input, because of the C++ feature that reading std::cin
    should flush std::cout; however it was well visible when reading
    from files.  Flushing is now done more regularly.

  * Fix compilation warnings when -Wimplicit-fallthrough it enabled.

  * Fix python errors on Darwin when using methods from the spot module
    inside of the spot.ltsmin submodule.

  * Fix ltlcross crash when combining --no-check with --verbose.

  * Adjust paths and options used in bench/dtgbasat/ to match the
    changes introduced in Spot 2.0.

New in spot 2.1.1 (2016-09-20)

  Command-line tools:

  * ltlfilt, randltl, genltl, and ltlgrind learned to display the size
    (%s), Boolean size (%b), and number of atomic propositions (%a)
    with the --format and --output options.  A typical use-case is to
    sort formulas by size:
       genltl --dac --format='%s,%f' | sort -n | cut -d, -f2
    or to group formulas by number of atomic propositions:
       genltl --dac --output='ap-%a.ltl'

  * autfilt --stats learned the missing %D, %N, %P, and %W sequences,
    to complete the existing %d, %n, %p, and %w.

  * The --stats %c option of ltl2tgba, autfilt, ltldo, and dstar2tgba
    now accepts options to filter the SCCs to count.  For instance
    --stats='%[awT]c' will count the SCCs that are (a)ccepting and
    (w)eak, but (not t)erminal.  See --help for all supported filters.

  Bugs fixed:

  * Fix several cases where command-line tools would fail to diagnose
    write errors (e.g. when writing to a filesystem that is full).
  * Typos in genltl --help and in the man page spot-x(7).

New in spot 2.1 (2016-08-08)

  Command-line tools:

  * All tools that input formulas or automata (i.e., autfilt,
    dstar2tgba, ltl2tgba, ltl2tgta, ltlcross, ltldo, ltlfilt,
    ltlgrind) now have a more homogeneous handling of the default
    input.

    - If no formula/automaton have been specified, and the standard
    input is a not a tty, then the default is to read that. This is a
    change for ltl2tgba and ltl2tgta.  In particular, it simplifies

        genltl --dac | ltl2tgba -F- | autfilt ...

    into

        genltl --dac | ltl2tgba | autfilt ...

    - If standard input is a tty and no other input has been
    specified, then an error message is printed.  This is a change for
    autfilt, dstar2tgba, ltlcross, ltldo, ltlfilt, ltlgrind, that used
    to expect the user to type formula or automata at the terminal,
    confusing people.

    - All tools now accept - as a shorthand for -F-, to force reading
    input from the standard input (regardless of whether it is a tty
    or not).  This is a change for ltl2tgba, ltl2tgta, ltlcross, and
    ltldo.

  * ltldo has a new option --errors=... to specify how to deal
    with errors from executed tools.

  * ltlcross and ltldo learned to bypass the shell when executing
    simple commands (with support for single or double-quoted
    arguments, and redirection of stdin and stdout, but nothing more).

  * ltlcross and ltldo learned a new syntax to specify that an input
    formula should be written in some given syntax after rewriting
    some operators away.  For instance the defaults arguments passed
    to ltl2dstar have been changed from
         --output-format=hoa %L %O
    into
         --output-format=hoa %[WM]L %O
    where [WM] specifies that operators W and M should be rewritten
    away.  As a consequence running
         ltldo ltl2dstar -f 'a M b'
    will now work and call ltl2dstar on the equivalent formula
    'b U (a & b)' instead.  The operators that can be listed between
    brackets are the same as those of ltlfilt --unabbreviate option.

  * ltlcross learned to show some counterexamples when diagnosing
    failures of cross-comparison checks against random state spaces.

  * autfilt learned to filter automata by count of SCCs (--sccs=RANGE)
    or by type of SCCs (--accepting-sccs=RANGE,
    --rejecting-sccs=RANGE, trivial-sccs=RANGE, --terminal-sccs=RANGE,
    --weak-sccs=RANGE, --inherently-weak-sccs=RANGE).

  * autfilt learned --remove-unused-ap to remove atomic propositions
    that are declared in the input automaton, but not actually used.
    This of course makes sense only for input/output formats that
    declare atomic propositions (HOA & DSTAR).

  * autfilt learned two options to filter automata by count of used or
    unused atomic propositions: --used-ap=RANGE --unused-ap=RANGE.
    These differ from --ap=RANGE that only consider *declared* atomic
    propositions, regardless of whether they are actually used.

  * autfilt learned to filter automata by count of nondeterministsic
    states with --nondet-states=RANGE.

  * autfilt learned to filter automata representing stutter-invariant
    properties with --is-stutter-invariant.

  * autfilt learned two new options to highlight non-determinism:
    --highlight-nondet-states=NUM and --highlight-nondet-states=NUM
    where NUM is a color number.  Additionally --highlight-nondet=NUM is
    a shorthand for using the two.

  * autfilt learned to highlight a run matching a given word using the
    --highlight-word=[NUM,]WORD option.  However currently this only
    work on automata with Fin-less acceptance.

  * autfilt learned two options --generalized-rabin and
    --generalized-streett to convert the acceptance conditions.

  * genltl learned three new families: --dac-patterns=1..45,
    --eh-patterns=1..12, and --sb-patterns=1..27.  Unlike other options
    these do not output scalable patterns, but simply a list of formulas
    appearing in these three papers: Dwyer et al (FMSP'98), Etessami &
    Holzmann (Concur'00), Somenzi & Bloem (CAV'00).

  * genltl learned two options, --positive and --negative, to control
    wether formulas should be output after negation or not (or both).

  * The formater used by --format (for ltlfilt, ltlgrind, genltl,
    randltl) or --stats (for autfilt, dstar2tgba, ltl2tgba, ltldo,
    randaut) learned to recognize double-quoted fields and double the
    double-quotes output inbetween as expected from RFC4180-compliant
    CSV files.  For instance
      ltl2tgba -f 'a U "b+c"' --stats='"%f",%s'
    will output
      "a U ""b+c""",2

  * The --csv-escape option of genltl, ltlfilt, ltlgrind, and randltl
    is now deprecated.  The option is still here, but hidden and
    undocumented.

  * The --stats option of autfilt, dstar2tgba, ltl2tgba, ltldo,
    randaut learned to display the output (or input if that makes
    sense) automaton as a HOA one-liner using %h (or %H), helping to
    create CSV files contained automata.

  * autfilt and dstar2tgba learned to read automata from columns in
    CSV files, specified using the same filename/COLUMN syntax used by
    tools reading formulas.

  * Arguments passed to -x (in ltl2tgba, ltl2tgta, autfilt, dstar2tgba)
    that are not used are now reported as they might be typos.
    This ocurred a couple of times in our test-suite.  A similar
    check is done for the arguments of autfilt --sat-minimize=...

  Library:

  * The print_hoa() function will now output version 1.1 of the HOA
    format when passed the "1.1" option (i.e., use -H1.1 from any
    command-line tool).  As far as Spot is concerned, this allows
    negated properties to be expressed.  Version 1 of the HOA format
    is still the default, but we plan to default to version 1.1 in the
    future.

  * The "highlight-states" and "highlight-edges" named properties,
    which were introduced in 1.99.8, will now be output using
    "spot.highlight.edges:" and "spot.highlight.states:" headers if
    version 1.1 of the HOA format is selected.  The automaton parser
    was secretly able of reading that since 1.99.8, but that is now
    documented at https://spot.lrde.epita.fr/hoa.html#extensions

  * highlight_nondet_states() and highlight_nondet_edges() are
    new functions that define the above two named properties.

  * is_deterministic(), is_terminal(), is_weak(), and
    is_inherently_weak(), count_nondet_states(),
    highlight_nondet_edges(), highlight_nondet_states() will update
    the corresponding properties of the automaton as a side-effect of
    their check.

  * the sbacc() function, used by "ltl2tgba -S" and "autfilt -S" to
    convert automata to state-based acceptance, learned some tricks
    (using SCCs, pulling accepting marks common to all outgoing edges,
    and pushing acceptance marks common to all incoming edges) to
    reduce the number of additional states needed.

  * to_generalized_rabin() and to_generalized_streett() are two new
    functions that convert the acceptance condition as requested
    without changing the transition structure.

  * language_containment_checker now has default values for all
    parameters of its constructor.

  * spot::twa_run has a new method, project(), that can be used to
    project a run found in a product onto one of the original operand.
    This is for instance used by autfilt --highlight-word.

    The old spot::project_twa_run() function has been removed: it was
    not used anywhere in Spot, and had an obvious bug in its
    implementation, so it cannot be missed by anyone.

  * spot::twa has two new methods that supplement is_empty():
    twa::accepting_run() and twa::accepting_word().  They compute
    what their names suggest.  Note that twa::accepting_run(), unlike
    the two others, is currently restricted to automata with Fin-less
    acceptance.

  * spot::check_stutter_invariance() can now work on non-deterministic
    automata for which no corresponding formula is known.  This
    implies that "autfilt --check=stutter" will now label all
    automata, not just deterministic automata.

  * New LTL and PSL simplification rules:
    - if e is pure eventuality and g => e, then e U g = Fg
    - if u is purely universal and u => g, then u R g = Gg
    - {s[*0..j]}[]->b = {s[*1..j]}[]->b
    - {s[*0..j]}<>->b = {s[*1..j]}<>->b

  * spot::twa::succ_iterable renamed to
    spot::internal::twa_succ_iterable to make it clear this is not for
    public consumption.

  * spot::fair_kripke::state_acceptance_conditions() renamed to
    spot::fair_kripke::state_acceptance_mark() for consistency.  This
    is backward incompatible, but we are not aware of any actual use
    of this method.

  Python:

  * The __format__() method for formula supports the same
    operator-rewritting feature introduced in ltldo and ltlcross.
    So "{:[i]s}".format(f) is the same as
    "{:s}".format(f.unabbreviate("i")).

  * Bindings for language_containment_checker were added.

  * Bindings for randomize() were added.

  * Iterating over edges via "aut.out(s)" or "aut.edges()"
    now allows modifying the edge fields.

  * Under IPython the spot.ltsmin module now offers a
    %%pml magic to define promela models, compile them
    with spins, and dynamically load them.   This is
    akin to the %%dve magic that was already supported.

  * The %%dve and %%pml magics honor the SPOT_TMPDIR and
    TMPDIR environment variables.  This especially helps
    when the current directory is read-only.

  Documentation:

  * A new example page shows how to test the equivalence of
    two LTL/PSL formulas.  https://spot.lrde.epita.fr/tut04.html

  * A new page discusses explicit vs. on-the-fly interfaces for
    exploring automata in C++.  https://spot.lrde.epita.fr/tut50.html

  * Another new page shows how to implement an on-the-fly Kripke
    structure for a custom state space.
    https://spot.lrde.epita.fr/tut51.html

  * The concepts.html page now lists all named properties
    used by automata.

  Bug fixes:

  * When ltlcross found a bug using a product of complemented
    automata, the error message would report "Comp(Ni)*Comp(Pj)" as
    non-empty while the actual culprit was "Comp(Nj)*Comp(Pi)".

  * Fix some non-deterministic execution of minimize_wdba(), causing
    test-suite failures with the future G++ 7, and clang 3.9.

  * print_lbtt() had a memory leak when printing states without
    successors.

New in spot 2.0.3 (2016-07-11)

  Bug fixes:

  * The degen-lcache=1 option of the degeneralization algorithm (which
    is a default option) did not behave exactly as documented: instead
    of reusing the first level ever created for a state where the
    choice of the level is free, it reused the last level ever used.
    This caused some posterior simulation-based reductions to be less
    efficient at reducing automata (on the average).
  * The generalized testing automata displayed by the online
    translator were incorrect (those output by ltl2tgta were OK).
  * ltl2tgta should not offer options --ba, --monitor, --tgba and such.
  * the relabel() function could incorrectly unregister old atomic
    propositions even when they were still used in the output (e.g.,
    if a&p0 is relabeled to p0&p1).  This could cause ltldo and the
    online translator to report errors.

New in spot 2.0.2 (2016-06-17)

  Documentation:

  * We now have a citing page at https://spot.lrde.epita.fr/citing.html
    providing a list of references about Spot.
  * The Python examples have been augmented with the two examples
    from our ATVA'16 tool paper.

  Bug fixes:

  * Fix compilation error observed with Clang++ 3.7.1 and GCC 6.1.1
    headers.
  * Fix an infinite recursion in relabel_bse().
  * Various small typos and cosmetic cleanups.

New in spot 2.0.1 (2016-05-09)

  Library:

  * twa::unregister_ap() and twa_graph::remove_unused_ap() are new
    methods introduced to fix some of the bugs listed below.

  Documentation:

  * Add missing documentation for the option string passed to
    spot::make_emptiness_check_instantiator().

  * There is now a spot(7) man page listing all installed
    command-line tools.

  Python:

  * The tgba_determinize() function is now accessible in Python.

  Bug fixes:

  * The automaton parser would choke on comments like /******/.
  * check_strength() should also set negated properties.
  * Fix autfilt to apply --simplify-exclusive-ap only after
    the simplifications of (--small/--deterministic) have
    been performed.
  * The automaton parser did not fully register atomic propositions
    for automata read from never claim or as LBTT.
  * spot::ltsmin::kripke() had the same issue.
  * The sub_stats_reachable() function used to count the number
    of transitions based on the number of atomic propositions
    actually *used* by the automaton instead of using the number
    of AP declared.
  * print_hoa() will now output all the atomic propositions that have
    been registered, not only those that are used in the automaton.
    (Note that it will also throw an exception if the automaton uses
    an unregistered AP; this is how some of the above bugs were
    found.)
  * For Small or Deterministic preference, the postprocessor
    will now unregister atomic propositions that are no longer
    used in labels.   Simplification of exclusive properties
    and remove_ap::strip() will do similarly.
  * bench/ltl2tgba/ was not working since the source code
    reorganization of 1.99.7.
  * Various typos and minor documentation fixes.


New in spot 2.0 (2016-04-11)

  Command-line tools:

  * ltlfilt now also support the --accept-word=WORD and
    --reject-word=WORD options that were introduced in autfilt in the
    previous version.

  Python:

  * The output of spot.atomic_prop_collect() is printable and
    can now be passed directly to spot.ltsmin.model.kripke().

  Library:

  * digraph::valid_trans() renamed to digraph::is_valid_edge().

  Documentation:

  * The concepts page (https://spot.lrde.epita.fr/concepts.html) now
    includes a highlevel description of the architecture, and some
    notes aboute automata properties.

  * More Doxygen documentation for spot::formula and spot::digraph.

New in spot 1.99.9 (2016-03-14)

  Command-line tools:

  * autfilt has two new options: --accept-word=WORD and
    --reject-word=WORD for filtering automata that accept or reject
    some word.  The option may be used multiple times.

  Library:

  * The parse_word() function can be used to parse a lasso-shaped
    word and build a twa_word.  The twa_word::as_automaton()
    method can be used to create an automaton out of that.
  * twa::ap_var() renamed to twa::ap_vars().
  * emptiness_check_instantiator::min_acceptance_conditions() and
    emptiness_check_instantiator::max_acceptance_conditions() renamed
    to emptiness_check_instantiator::min_sets() and
    emptiness_check_instantiator::max_sets().
  * tgba_reachable_iterator (and subclasses) was renamed to
    twa_reachable_iterator for consistency.

  Documentation:

  * The page https://spot.lrde.epita.fr/upgrade2.html should help
    people migrating old C++ code written for Spot 1.2.x, and update
    it for (the upcoming) Spot 2.0.

  Bug fixes:

  * spot/twaalgos/gtec/gtec.hh was incorrectly installed as
  spot/tgbaalgos/gtec/gtec.hh.
  * The shared libraries should now compile again on Darwin.

New in spot 1.99.8 (2016-02-18)

  Command-line tools:

  * ltl2tgba now also support the --generic option (already supported
    by ltldo and autfilt) to lift any restriction on the acceptance
    condition produced.  This option now has a short version: -G.

  * ltl2tgba and autfilt have learnt how to determinize automata.
    For this to work, --generic acceptance should be enabled (this
    is the default for autfilt, but not for ltl2tgba).

    "ltl2tgba -G -D" will now always outpout a deterministic automaton.
    It can be an automaton with transition-based parity acceptance in
    case Spot could not find a deterministic automaton with (maybe
    generalized) Büchi acceptance.

    "ltl2tgba -D" is unchanged (the --tgba acceptance is the default),
    and will output a deterministic automaton with (generalized) Büchi
    acceptance only if one could be found.  Otherwise a
    non-deterministic automaton is output, but this does NOT mean that
    no deterministic Büchi automaton exist for this formula.  It only
    means Spot could not find it.

    "autfilt -D" will determinize any automaton, because --generic
    acceptance is the default for autfilt.

    "autfilt -D --tgba" will behave like "ltl2tgba -D", i.e., it may
    fail to find a deterministic automaton (even if one exists) and
    return a nondeterministic automaton.

  * "autfilt --complement" now also works for non-deterministic
    automata but will output a deterministic automaton.
    "autfilt --complement --tgba" will likely output a
    nondeterministic TGBA.

  * autfilt has a new option, --included-in, to filter automata whose
    language are included in the language of a given automaton.

  * autfilt has a new option, --equivalent-to, to filter automata
    that are equivalent (language-wise) to a given automaton.

  * ltlcross has a new option --determinize to instruct it to
    complement non-deterministic automata via determinization.  This
    option is not enabled by default as it can potentially be slow and
    generate large automata.  When --determinize is given, option
    --product=0 is implied, since the tests based on products with
    random state-space are pointless for deterministic automata.

  * ltl2tgba and ltldo now support %< and %> in the string passed
    to --stats when reading formulas from a CSV file.

  * ltlfilt's option --size-min=N, --size-max=N, --bsize-min=N, and
    --bsize-max=N have been reimplemented as --size=RANGE and
    --bsize=RANGE.  The old names are still supported for backward
    compatibility, but they are not documented anymore.

  * ltlfilt's option --ap=N can now take a RANGE as parameter.

  * autfilt now has a --ap=RANGE option to filter automata by number
    of atomic propositions.

  Library:

  * Building products with different dictionaries now raise an
    exception instead of using an assertion that could be disabled.

  * The load_ltsmin() function has been split in two.  Now you should
    first call ltsmin_model::load(filename) to create an ltsmin_model,
    and then call the ltsmin_model::kripke(...) method to create an
    automaton that can be iterated on the fly.  The intermediate
    object can be queried about the supported variables and their
    types.

  * print_dot() now accepts several new options:
    - use "<N" to specify a maximum number of states to output.
      Incomplete states are then marked appropriately.  For a quick
      example, compare
	ltl2tgba -D 'Ga | Gb | Gc' -d'<3'
      with
        ltl2tgba -D 'Ga | Gb | Gc' -d
    - use "C(color)" to specify the color to use for filling states.
    - use "#" to display the internal number of each transition
    - use "k" to use state-based labels when possible.  This is
      similar to the "k" option already supported by print_hoa(), and
      is useful when printing Kripke structures.

  * Option "k" is automatically used by print_dot() and print_hoa()
    when printing Kripke structures.

  * print_dot() also honnor two new automaton properties called
    "highlight-edges" and "highlight-states".  These are used to color
    a subset of edges or transitions.

  * There is a new tgba_determinize() function.  Despite its name, it
    in facts works on transition-based Büchi automaton, and will first
    degeneralize any automaton with generalized Büchi acceptance.

  * The twa_safra_complement class has been removed.  Use
    tgba_determinize() and dtwa_complement() instead.

  * The twa::transition_annotation() and
    twa::compute_support_conditions() methods have been removed.

  * The interface for all functions parsing formulas (LTL, PSL, SERE,
    etc.) has been changed to use an interface similar to the one used
    for parsing automata.  These function now return a parsed_formula
    object that includes both a formula and a list of syntax errors.

    Typically a function written as

       spot::formula read(std::string input)
       {
	  spot::parse_error_list pel;
	  spot::formula f = spot::parse_infix_psl(input, pel);
	  if (spot::format_parse_errors(std::cerr, input, pel))
	    exit(2);
	  return f;
       }

    should be updated to

       spot::formula read(std::string input)
       {
	  spot::parsed_formula pf = spot::parse_infix_psl(input);
	  if (pf.format_errors(std::cerr))
	    exit(2);
	  return pf.f;
       }

  Python:

  * The ltsmin interface has been binded in Python.  It also
    comes with a %%dve cell magic to edit DiVinE models in the notebook.
    See https://spot.lrde.epita.fr/ipynb/ltsmin.html for a short example.

  * spot.setup() sets de maximum number of states to display in
    automata to 50 by default, as more states is likely to be
    unreadable (and slow to process by GraphViz).  This can be
    overridden by calling spot.setup(max_states=N).

  * Automata now have methods to color selected states and
    transitions.  See
    https://spot.lrde.epita.fr/ipynb/highlighting.html for an example.

  Documentation:

  * There is a new page giving informal illustrations (and extra
    pointers) for some concepts used in Spot.
    See https://spot.lrde.epita.fr/concepts.html

  Bug fixes:

  * Using ltl2tgba -U would fail to output the unambiguous property
    (regression introduced in 1.99.7)
  * ltlfilt, autfilt, randltl, and randaut could easily crash when
    compiled statically (i.e., with configure --disable-shared).
  * "1 U (a | Fb)" was not always simplified to "F(a | b)".
  * destroying the operands of an otf_product() before the product
    itself could crash.

New in spot 1.99.7 (2016-01-15)

  Command-line tools:

  * BACKWARD INCOMPATIBLE CHANGE: All tools that output automata now
    use the HOA format by default instead of the GraphViz output.
    This makes it easier to pipe several commands together.

    If you have an old script that relies on GraphViz being the default
    output and that you do not want to update it, use
       export SPOT_DEFAULT_FORMAT=dot
    to get the old behavior back.

  * Tools that output automata now accept -d as a shorthand for --dot
    since requesting the GraphViz (a.k.a. dot) output by hand is now
    more frequent.
    randaut's short option for specifying edge-density used to be -d:
    it has been renamed to -e.

  * The SPOT_DEFAULT_FORMAT environment variable can be set to 'dot'
    or 'hoa' to force a default output format for automata.  Additional
    options may also be added, as in SPOT_DEFAULT_FORMAT='hoa=iv'.

  * autfilt has a new option: --is-inherently-weak.

  * The --check=strength option of all tools that produce automata
    will also test if an automaton is inherently weak.

  Library:

  * Installed headers now assume that they will be included as
    #include <spot/subdir/header.hh>
    instead of
    #include <subdir/header.hh>

    This implies that when Spot headers are installed in
    /usr/include/spot/... (the default when using the Debian packages)
    or /usr/local/include/spot/... (the default when compiling from
    source), then it is no longuer necessary to add
    -I/usr/include/spot or -I/usr/local/include/spot when compiling,
    as /usr/include and /usr/local/include are usually searched by
    default.

    Inside the source distribution, the subdirectory src/ has been
    renamed to spot/, so that the root of the source tree can also be
    put on the preprocessor's search path to compile against a
    non-installed version of Spot.  Similarly, iface/ltsmin/ has been
    renamed to spot/ltsmin/, so that installed and non-installed
    directories can be used similarly.

  * twa::~twa() is now calling
      get_dict()->unregister_all_my_variable(this);
    so this does not need to be done in any subclass.

  * is_inherently_weak_automaton() is a new function, and
    check_strength() has been modified to also check inherently weak
    automata.

  * decompose_strength() is now extracting inherently weak SCCs
    instead of just weak SCCs.  This gets rid of some corner cases
    that used to require ad hoc handling.

  * acc_cond::acc_code's methods append_or(), append_and(), and
    shift_left() have been replaced by operators |=, &=, <<=, and for
    completeness the operators |, &, and << have been added.

  * Several methods have been removed from the acc_cond
    class because they were simply redundant with the methods of
    acc_cond::mark_t, and more complex to use.

       acc_cond::marks(...)      -> use acc_cond::mark_t(...)
       acc_cond::sets(m)         -> use m.sets()
       acc_cond::has(m, u)       -> use m.has(u)
       acc_cond::cup(l, r)       -> use l | r
       acc_cond::cap(l, r)       -> use l & r
       acc_cond::set_minus(l, r) -> use l - r

    Additionally, the following methods/functions have been renamed:

       acc_cond::is_tt() -> acc_cond::is_t()
       acc_cond::is_ff() -> acc_cond::is_f()
       parse_acc_code()  -> acc_cond::acc_code(...)

  * Automata property flags (those that tell whether the automaton is
    deterministic, weak, stutter-invariant, etc.) are now stored using
    three-valued logic: in addition to "maybe"/"yes" they can now also
    represent "no".  This is some preparation for the upcomming
    support of the HOA v1.1 format, but it also saves time in some
    algorithms (e.g, is_deterministic() can now return immediately on
    automata marked as not deterministic).

  * The automaton parser now accept negated properties as they will be
    introduced in HOA v1.1, and will check for some inconsistencies.
    These properties are stored and used when appropriate, but they
    are not yet output by the HOA printer.

  Python:

  * Iterating over the transitions leaving a state (the
    twa_graph::out() C++ function) is now possible in Python.  See
    https://spot.lrde.epita.fr/tut21.html for a demonstration.

  * Membership to acceptance sets can be specified using Python list
    when calling for instance the Python version of twa_graph::new_edge().
    See https://spot.lrde.epita.fr/tut22.html for a demonstration.

  * Automaton states can be named via the set_state_names() method.
    See https://spot.lrde.epita.fr/ipynb/product.html for an example.

  Documentation:

  * There is a new page explaining how to compile example programs and
    and link them with Spot.  https://spot.lrde.epita.fr/compile.html

  * Python bindings for manipulating acceptance conditions are
    demonstrated by https://spot.lrde.epita.fr/ipynb/acc_cond.html,
    and a Python implementation of the product of two automata is
    illustrated by https://spot.lrde.epita.fr/ipynb/product.html

  Source code reorganisation:

  * A lot of directories have been shuffled around in the
    distribution:
      src/                   ->  spot/    (see rational above)
      iface/ltsmin/  (code)  ->  spot/ltsmin/
      wrap/python/           ->  python/
      src/tests/             ->  tests/core/
      src/sanity/            ->  tests/sanity/
      iface/ltsmin/  (tests) ->  tests/ltsmin/
      wrap/python/tests      ->  tests/python/

  Bug fixes:

  * twa_graph would incorrectly replace named-states during
    purge_dead_states and purge_unreachable_states.
  * twa::ap() would contain duplicates when an atomic proposition
    was registered several times.
  * product() would incorrectly mark the product of two
    sttuter-sensitive automata as stutter-sensitive as well.
  * complete() could incorrectly reuse an existing (but accepting!)
    state as a sink.

New in spot 1.99.6 (2015-12-04)

  Command-line tools:

  * autfilt has two new filters: --is-weak and --is-terminal.

  * autfilt has a new transformation: --decompose-strength,
    implementing the decomposition of our TACAS'13 paper.
    A demonstration of this feature via the Python bindings
    can be found at https://spot.lrde.epita.fr/ipynb/decompose.html

  * All tools that output HOA files accept a --check=strength option
    to request automata to be marked as "weak" or "terminal" as
    appropriate.  Without this option, these properties may only be
    set as a side-effect of running transformations that use this
    information.

  Library:

  * Properties of automata (like the "properties:" line of the HOA
    format) are stored as bits whose interpretation is True=yes,
    False=maybe.  Having getters like "aut->is_deterministic()" or
    "aut->is_unambiguous()" was confusing, because there are separate
    functions "is_deterministic(aut)" and "is_unambiguous(aut)" that
    do actually check the automaton.  The getters have been renamed to
    avoid confusion, and get names more in line with the HOA format.

    - twa::has_state_based_acc() -> twa::prop_state_acc()
    - twa::prop_state_based_acc(bool) -> twa::prop_state_acc(bool)
    - twa::is_inherently_weak() -> twa::prop_inherently_weak()
    - twa::is_deterministic() -> twa::prop_deterministic()
    - twa::is_unambiguous() -> twa::prop_unambiguous()
    - twa::is_stutter_invariant() -> twa::prop_stutter_invariant()
    - twa::is_stutter_sensitive() -> twa::prop_stutter_sensitive()

    The setters have the same names as the getters, except they take a
    Boolean argument.  This argument used to be optionnal (defaulting
    to True), but it no longer is.

  * Automata now support the "weak" and "terminal" properties in
    addition to the previously supported "inherently-weak".

  * By default the HOA printer tries not to bloat the output with
    properties that are redundant and probably useless.  The HOA
    printer now has a new option "v" (use "-Hv" from the command line)
    to output more verbose "properties:".  This currently includes
    outputing "no-univ-branch", outputting "unambiguous" even for
    automata already tagged as "deterministic", and "inherently-weak"
    or "weak" even for automata tagged "weak" or "terminal".

  * The HOA printer has a new option "k" (use "-Hk" from the command
    line) to output automata using state labels whenever possible.
    This is useful to print Kripke structures.

  * The dot output will display pair of states when displaying an
    automaton built as an explicit product.  This works in IPython
    with spot.product() or spot.product_or() and in the shell with
    autfilt's --product or --product-or options.

  * The print_dot() function supports a new option, +N, where N is a
    positive integer that will be added to all set numbers in the
    output.  This is convenient when displaying two automata before
    building their product: use +N to shift the displayed sets of the
    second automaton by the number of acceptance sets N of the first
    one.

  * The sat minimization for DTωA now does a better job at selecting
    reference automata when the output acceptance is the the same as
    the input acceptance.  This can provide nice speedups when tring
    to syntethise larged automata with different acceptance
    conditions.

  * Explicit Kripke structures (i.e., stored as explicit graphs) have
    been rewritten above the graph class, using an interface similar
    to the twa class.  The new class is called kripke_graph.  The ad
    hoc Kripke parser and printer have been removed, because we can
    now use print_hoa() with the "k" option to print Kripke structure
    in the HOA format, and furthermore the parse_aut() function now
    has an option to load such an HOA file as a kripke_graph.

  * The HOA parser now accepts identifier, aliases, and headernames
    containing dots, as this will be allowed in the next version of
    the HOA format.

  * Renamings:
    is_guarantee_automaton() -> is_terminal_automaton()
    tgba_run -> twa_run
    twa_word::print -> operator<<
    dtgba_sat_synthetize() -> dtwa_sat_synthetize()
    dtgba_sat_synthetize_dichotomy() -> dtwa_sat_synthetize_dichotomy()

  Python:

  * Add bindings for is_unambiguous().
  * Better interface for sat_minimize().

  Bug fixes:

  * the HOA parser was ignoring the "unambiguous" property.
  * --dot=Bb should work like --dot=b, allowing us to disable
    a B option set via an environment variable.

New in spot 1.99.5 (2015-11-03)

  Command-line tools:

  * autfilt has gained a --complement option.
    It currently works only for deterministic automata.

  * By default, autfilt does not simplify automata (this has not
    changed), as if the --low --any options were used.  But now, if
    one of --small, --deterministic, or --any is given, the
    optimization level automatically defaults to --high (unless
    specified otherwise).  For symmetry, if one of --low, --medium, or
    --high is given, then the translation intent defaults to --small
    (unless specified otherwise).

  * autfilt, dstar2tgba, ltlcross, and ltldo now trust the (supported)
    automaton properties declared in any HOA file they read.  This can
    be disabled with option --trust-hoa=no.

  * ltlgrind FILENAME[/COL] is now the same as
    ltlgrind -F FILENAME[/COL] for consistency with ltlfilt.

  Library:

  * dtgba_complement() was renamed to dtwa_complement(), moved to
    complement.hh, and its purpose was restricted to just completing
    the automaton and complementing its acceptance condition.  Any
    further acceptance condition transformation can be done with
    to_generalized_buchi() or remove_fin().

  * The remove_fin() has learnt how to better deal with automata that
    are declared as weak.  This code was previously in
    dtgba_complement().

  * scc_filter_states() has learnt to remove useless acceptance marks
    that are on transitions between SCCs, while preserving state-based
    acceptance.  The most visible effect is in the output of "ltl2tgba
    -s XXXa": it used to have 5 accepting states, it now has only one.
    (Changing removing acceptance of those 4 states has no effect on
    the language, but it speeds up some algorithms like NDFS-based
    emptiness checks, as discussed in our Spin'15 paper.)

  * The HOA parser will diagnose any version that is not v1, unless it
    looks like a subversion of v1 and no parse error was detected.

  * The way to pass option to the automaton parser has been changed to
    make it easier to introduce new options.  One such new option is
    "trust_hoa": when true (the default) supported properties declared
    in HOA files are trusted even if they cannot be easily be verified.
    Another option "raise_errors" now replaces the method
      automaton_stream_parser::parse_strict().

  * The output of the automaton parser now include the list of parse
    errors (that does not have to be passed as a parameters) and the
    input filename (making the output of error messages easier).

  * The following renamings make the code more consistent:
    ltl_simplifier -> tl_simplifier
    tgba_statistics::transitions -> twa_statistics::edges
    tgba_sub_statistics::sub_transitions -> twa_sub_statistics::transitions
    tgba_run -> twa_run
    reduce_run -> twa_run::reduce
    replay_tgba_run -> twa_run::replay
    print_tgba_run -> operator<<
    tgba_run_to_tgba -> twa_run::as_twa
    format_parse_aut_errors -> parsed_aut::format_errors
    twa_succ_iterator::current_state -> twa_succ_iterator::dst
    twa_succ_iterator::current_condition -> twa_succ_iterator::cond
    twa_succ_iterator::current_acceptance_conditions -> twa_succ_iterator::acc
    ta_succ_iterator::current_state -> ta_succ_iterator::dst
    ta_succ_iterator::current_condition -> ta_succ_iterator::cond
    ta_succ_iterator::current_acceptance_conditions -> ta_succ_iterator::acc

  Python:

  * The minimum supported Python version is now 3.3.
  * Add bindings for complete() and dtwa_complement()
  * Formulas now have a custom __format__ function.  See
    https://spot.lrde.epita.fr/tut01.html for examples.
  * The Debian package is now compiled for all Python3 versions
    supported by Debian, not just the default one.
  * Automata now have get_name()/set_name() methods.
  * spot.postprocess(aut, *options), or aut.postprocess(*options)
    simplify the use of the spot.postprocessor object.  (Just like we
    have spot.translate() on top of spot.translator().)
  * spot.automata() and spot.automaton() now have additional
    optional arguments:
    - timeout: to restrict the runtime of commands that
      produce automata
    - trust_hoa: can be set to False to ignore HOA properties
      that cannot be easily verified
    - ignore_abort: can be set to False if you do not want to
      skip automata ended with --ABORT--.

  Documentation:

  * There is a new page showing how to use spot::postprocessor
    to convert any type of automaton to Büchi.
    https://spot.lrde.epita.fr/tut30.html

  Bugs fixed:

  * Work around some weird exception raised when using the
    randltlgenerator under Python 3.5.
  * Recognize "nullptr" formulas as None in Python.
  * Fix compilation of bench/stutter/
  * Handle saturation of formula reference counts.
  * Fix typo in the Python code for the CGI server.
  * "randaut -Q0 1" used to segfault.
  * "ltlgrind -F FILENAME/COL" did not preserve other CSV columns.
  * "ltlgrind --help" did not document FORMAT.
  * unabbreviate could easily use forbidden operators.
  * "autfilt --is-unambiguous" could fail to detect the nonambiguity
    of some automata with empty languages.
  * When parsing long tokens (e.g, state labels representing
    very large strings) the automaton parser could die with
    "input buffer overflow, can't enlarge buffer because scanner uses REJECT"

New in spot 1.99.4 (2015-10-01)

  New features:

  * autfilt's --sat-minimize now takes a "colored" option to constrain
    all transitions (or states) in the output automaton to belong to
    exactly one acceptance sets.  This is useful when targeting parity
    acceptance.

  * autfilt has a new --product-or option.  This builds a synchronized
    product of two (completed of needed) automata in order to
    recognize the *sum* of their languages.  This works by just using
    the disjunction of their acceptance conditions (with appropriate
    renumbering of the acceptance sets).

    For consistency, the --product option (that builds a synchronized
    product that recognizes the *intersection* of the languages) now
    also has a --product-and alias.

  * the parser for ltl2dstar's format has been merged with the parser
    for the other automata formats.  This implies two things:
    - autfilt and dstar2tgba (despite its name) can now both read
      automata written in any of the four supported syntaxes
      (ltl2dstar's, lbtt's, HOA, never claim).
    - "dstar2tgba some files..." now behaves exactly like
      "autfilt --tgba --high --small some files...".
      (But dstar2tgba does not offer all the filtering and
      transformations options of autfilt.)

  Major code changes and reorganization:

  * The class hierarchy for temporal formulas has been entirely
    rewritten.  This change is actually quite massive (~13200 lines
    removed, ~8200 lines added), and brings some nice benefits:
    - LTL/PSL formulas are now represented by lightweight formula
      objects (instead of pointers to children of an abstract
      formula class) that perform reference counting automatically.
    - There is no hierachy anymore: all operators are represented by
      a single type of node in the syntax tree, and an enumerator is
      used to distinguish between operators.
    - Visitors have been replaced by member functions such as map()
      or traverse(), that take a function (usually written as a
      lambda function) and apply it to the nodes of the tree.
    - As a consequence, writing algorithms that manipulate formula
      is more friendly, and several algorithms that spanned a few
      pages have been reduced to a few lines.
    The page https://spot.lrde.epita.fr/tut03.html illustrates the
    new interface, in both C++ and Python.

  * Directories ltlast/, ltlenv/, and ltlvisit/, have been merged into
    a single tl/ directory (for temporal logic).  This is motivated by
    the fact that these formulas are not restricted to LTL, and by the
    fact that we no longuer use the "visitor" pattern.

  * The LTL/PSL parser is now declared in tl/parse.hh (instead of
    ltlparse/public.hh).

  * The spot::ltl namespace has been merged with the spot namespace.

  * The dupexp_dfs() function has been renamed to copy(), and has
    learned to preserve named states if required.

  * Atomic propositions can be declared without going through an
    environment using the spot::formula::ap() static function.  They
    can be registered for an automaton directly using the
    spot::twa::register_ap() method.  The vector of atomic
    propositions used by an automaton can now be retrieved using the
    spot::twa::ap() method.

New in spot 1.99.3 (2015-08-26)

  * The CGI script for LTL translation offers a HOA download link
    for each generated automaton.

  * The html documentation now includes a HTML copies of the man
    pages, and HTML copies of the Python notebooks.

  * scc_filter(aut, true) does not remove Fin marks from rejecting
    SCCs, but it now does remove Fin marks from transitions between
    SCCs.

  * All the unabbreviation functions (unabbreviate_ltl(),
    unabbreviate_logic(), unabbreviate_wm()) have been merged into a
    single unabbreviate() function that takes a string representing
    the list of operators to remove among "eFGiMRW^" where 'e', 'i',
    and '^' stand respectively for <->, ->, and xor.
    This feature is also available via ltlfilt --unabbreviate.

  * In LTL formulas, atomic propositions specified using double-quotes
    can now include \" and \\.  (This is more consistent with the HOA
    format, which already allows that.)

  * All the conversion routines that were written specifically for
    ltl2dstar's output format (DRA->BA & DRA->TGBA) have been ported
    to the new TωA structure supporting the HOA format.  The DRA->TGBA
    conversion was reimplemented in the previous release, and the
    DRA->BA conversion has been reimplemented in this release (but it
    is still restricted to state-based acceptance).  All these
    conversions are called automatically by to_generalized_buchi()
    or remove_fin() so there should be no need to call them directly.

    As a consequence:
    - "autfilt --remove-fin" or "autfilt -B" is better at converting
      state-based Rabin automata: it will produce a DBA if the input is
      deterministic and DBA-realizable, but will preserve as much
      determinism as possible otherwise.
    - a lot of obsolete code that was here only to support the old
      conversion routines has been removed.  (The number of lines
      removed by this release is twice the number of lines added.)
    - ltlcross now uses automata in ltl2dstar's format directly,
      without converting them to Büchi (this makes the statistics
      reported in CSV files more relevant).
    - ltlcross no longer outputs additional columns about the size
      of the input automaton in the case ltl2dstar's format is used.
    - ltldo uses results in ltl2dstar's format directly, without
      converting them to Büchi.
    - dstar2tgba has been greatly simplified and now uses the
      same output routines as all the other tools that output
      automata.  This implies a few minor semantic changes, for
      instance --stats=%A used to output the number of acceptance
      *pairs* in the input automaton, while it now outputs the
      number of acceptance sets like in all the other tools.

  * Bugs fixed
    - Some acceptance conditions like Fin(0)|Fin(1)|Fin(2)&Inf(3)
      were not detected as generalized-Rabin.
    - Unknown arguments for print_hoa() (i.e., option -H in command-line
      tools) are now diagnosed.
    - The CGI script for LTL translation now forces transition-based
      acceptance on WDBA-minimized automata when TGBA is requested.
    - ltlgrind --help output had some options documented twice, or
      in the wrong place.
    - The man page for ltlcross had obsolete examples.
    - When outputting atomic propositions in double quotes, the
      escaping routine used by the two styles of LaTeX output was
      slightly wrong.  For instance ^ was incorrectly escaped, and
      the double quotes where not always properly rendered.
    - A spurious assertion was triggered by streett_to_generalized_buchi(),
      but only when compiled in DEBUG mode.
    - LTL formula rewritten in Spin's syntax no longer have their ->
      and <-> rewritten away.
    - Fix some warnings reported by the development version of GCC 6.
    - The spot.translate() function of the Python binding had a typo
      preventing the use of 'low'/'medium'/'high' as argument.
    - Fix spurious failure of uniq.test under different locales.
    - ltlcross now recovers from out-of-memory errors during
      state-space products.
    - bitvect.test was failing on 32bit architectures with
      assertions enabled because of a bug in the test case.

New in spot 1.99.2 (2015-07-18)

  * The scc_info object, used to build a map of SCCs while gathering
    additional information, has been simplified and speed up.  One
    test case where ltlcross would take more than 13min (to check the
    translation of one PSL formula) now takes only 75s.

  * streett_to_generalized_buchi() is a new function that implements
    what its name suggests, with some SCC-based optimizations over the
    naive definition.  It is used by the to_generalized_buchi() and
    remove_fin() functions when the input automaton is a Streett
    automaton with more than 3 pairs (this threeshold can be changed
    via the SPOT_STREETT_CONV_MIN environment variable -- see the
    spot-x(7) man page for details).

    This is mainly useful to ltlcross, which has to get rid of "Fin"
    acceptance to perform its checks.  As an example, the Streett
    automaton generatated by ltl2dstar (configured with ltl2tgba) for
    the formula
      !((GFa -> GFb) & (GFc -> GFd))
    has 4307 states and 14 acceptance sets.  The new algorithm can
    translate it into a TGBA with 9754 states and 7 acceptance sets,
    while the default approch used for converting any acceptance
    to TGBA would produce 250967 states and 7 acceptance sets.

  * Bugs fixed:
    - p[+][:*2] was not detected as belonging to siPSL.
    - scc_filter() would incorrectly remove Fin marks from
      rejecting SCCs.
    - the libspotltsmin library is installed.
    - ltlcross and ltldo did not properly quote atomic propositions
      and temporary file names containing a single-quote.
    - a missing Python.h is now diagnosed at ./configure time, with
      the suggestion to either install python3-devel, or run
      ./configure --disable-python.
    - Debian packages for libraries have been split from
      the main Spot package, as per Debian guidelines.

New in spot 1.99.1 (2015-06-23)

  * Major changes motivating the jump in version number

    - Spot now works with automata that can represent more than
      generalized Büchi acceptance.  Older versions were built around
      the concept of TGBA (Transition-based Generalized Büchi
      Automata) while this version now deals with what we call TωA
      (Transition-based ω-Automata).  TωA support arbitrary acceptance
      conditions specified as a Boolean formula of transition sets
      that must be visited infinitely often or finitely often.  This
      genericity allows for instance to represent Rabin or Streett
      automata, as well as some generalized variants of those.

    - Spot has near complete support for the Hanoi Omega Automata
      format.  http://adl.github.io/hoaf/  This formats supports
      automata with the generic acceptance condition described above,
      and has been implemented in a number of third-party tools (see
      http://adl.github.io/hoaf/support.html) to ease their
      interactions.  The only part of the format not yet implemented in
      Spot is the support for alternating automata.

    - Spot is now compiling in C++11 mode.  The set of C++11 features
      we use requires GCC >= 4.8 or Clang >= 3.5.  Although GCC 4.8 is
      more than 2-year old, people with older installations won't be
      able to install this version of Spot.

    - As a consequence of the switches to C++11 and to TωA, a lot of
      the existing C++ interfaces have been renamed, and sometime
      reworked.  This makes this version of Spot not backward
      compatible with Spot 1.2.x.  See below for the most important
      API changes.  Furtheremore, the reason this release is not
      called Spot 2.0 is that we have more of those changes planned.

    - Support for Python 2 was dropped.  We now support only Python
      3.2 or later.  The Python bindings have been improved a lot, and
      include some conveniance functions for better integration with
      IPython's rich display system.  User familiar with IPython's
      notebook should have a look at the notebook files in
      wrap/python/tests/*.ipynb

  * Major news for the command-line tools

    - The set of tools installed by spot now consists in the following
      11 commands.  Those marked with a '+' are new in this release.

      - randltl    Generate random LTL/PSL formulas.
      - ltlfilt    Filter and convert LTL/PSL formulas.
      - genltl     Generate LTL formulas from scalable patterns.
      - ltl2tgba   Translate LTL/PSL formulas into Büchi automata.
      - ltl2tgta   Translate LTL/PSL formulas into Testing automata.
      - ltlcross   Cross-compare LTL/PSL-to-Büchi translators.
      + ltlgrind   Mutate LTL/PSL formula.
      - dstar2tgba Convert deterministic Rabin or Streett automata into Büchi.
      + randaut    Generate random automata.
      + autfilt    Filter and convert automata.
      + ltldo      Run LTL/PSL formulas through other tools.

      randaut does not need any presentation: it does what you expect.

      ltlgrind is a new tool that mutates LTL or PSL formulas.  If you
      have a tool that is bogus on some formula that is too large to
      debug, you can use ltlgrind to generate smaller derived formulas
      and see if you can reproduce the bug on those.

      autfilt is a new tool that processes a stream of automata.  It
      allows format conversion, filtering automata based on some
      properties, and general transformations (e.g., change of
      acceptance conditions, removal of useless states, product
      between automata, etc.).

      ltldo is a new tool that runs LTL/PSL formulas through other
      tools, but uses Spot's command-line interfaces for specifying
      input and output.  This makes it easier to use third-party tool
      in a pipe, and it also takes care of some necessary format
      conversion.

    - ltl2tgba has a new option, -U, to produce unambiguous automata.
      In unambiguous automata any word is recognized by at most one
      accepting run, but there might be several ways to reject a word.
      This works for LTL and PSL formulas.

    - ltl2tgba has a new option, -S, to produce generalized-Büchi
      automata with state-based acceptance.  Those are obtained by
      converting some transition-based GBA into a state-based GBA, so
      they are usually not as small as one would wish.  The same
      option -S is also supported by autfilt.

    - ltlcross will work with translator producing automata with any
      acceptance condition, provided the output is in the HOA format.
      So it can effectively be used to validate tools producing Rabin
      or Streett automata.

    - ltlcross has several new options:

        --grind attempts to reduce the size of any bogus formula it
        discovers, while still exhibiting the bug.

        --ignore-execution-failures ignores cases where a translator
        exits with a non-zero status.

	--automata save the produced automata into the CSV or JSON
        file.  Those automata are saved using the HOA format.

      ltlcross will also output two extra columns in its CSV/JSON
      output: "ambiguous_aut" and "complete_aut" are Boolean
      that respectively tells whether the automaton is
      ambiguous and complete.

    - "ltlfilt --stutter-invariant" will now work with PSL formulas.
      The implementation is actually much more efficient
      than our previous implementation that was only for LTL.

    - ltlfilt's old -q/--quiet option has been renamed to
      --ignore-errors.  The new -q/--quiet semantic is the
      same as in grep (and also autfilt): disable all normal
      input, for situtations where only the exit status matters.

    - ltlfilt's old -n/--negate option can only be used as --negate
      now.  The short '-n NUM' option is now the same as the new
      --max-count=N option, for consistency with other tools.

    - ltlfilt has a new --count option to count the number of matching
      automata.

    - ltlfilt has a new --exclusive-ap option to constrain formulas
      based on a list of mutually exclusive atomic propositions.

    - ltlfilt has a new option --define to be used in conjunction with
      --relabel or --relabel-bool to print the mapping between old and
      new labels.

    - all tools that produce formulas or automata now have an --output
      (a.k.a. -o) option to redirect that output to a file instead of
      standard output.  The name of this file can be constructed using
      the same %-escape sequences that are available for --stats or
      --format.

    - all tools that output formulas have a -0 option to separate
      formulas with \0.  This helps in conjunction with xargs -0.

    - all tools that output automata have a --check option that
      request extra checks to be performed on the output to fill
      in properties values for the HOA format.  This options
      implies -H for HOA output.  For instance
      	ltl2tgba -H 'formula'
      will declare the output automaton as 'stutter-invariant'
      only if the formula is syntactically stutter-invariant
      (e.g., in LTL\X).  With
        ltl2tgba --check 'formula'
      additional checks will be performed, and the automaton
      will be accurately marked as either 'stutter-invariant'
      or 'stutter-sensitive'.  Another check performed by
      --check is testing whether the automaton is unambiguous.

    - ltlcross (and ltldo) have a list of hard-coded shorthands
      for some existing tools.  So for instance running
      'ltlcross spin ...' is the same as running
      'ltlcross "spin -f %s>%N" ...'.   This feature is much
      more useful for ltldo.

    - For options that take an output filename (i.e., ltlcross's
      --save-bogus, --grind, --csv, --json) you can force the file
      to be opened in append mode (instead of being truncated) by
      by prefixing the filename with ">>".  For instance
      	  --save-bogus=">>bugs.ltl"
      will append to the end of the file.

  * Other noteworthy news

    - The web site moved to http://spot.lrde.epita.fr/.

    - We now have Debian packages.
      See http://spot.lrde.epita.fr/install.html

    - The documentation now includes some simple code examples
      for both Python and C++.  (This is still a work in progress.)

    - The curstomized version of BuDDy (libbdd) used by Spot has be
      renamed as (libbddx) to avoid issues with copies of BuDDy
      already installed on the system.

    - There is a parser for the HOA format
      (http://adl.github.io/hoaf/) available as a
      spot::automaton_stream_parser object or spot::parse_aut()
      function.  The former version is able to parse a stream of
      automata in order to do batch processing.  This format can be
      output by all tools (since Spot 1.2.5) using the --hoa option,
      and it can be read by autfilt (by default) and ltlcross (using
      the %H specifier).  The current implementation does not support
      alternation.  Multiple initial states are converted into an
      extra initial state; complemented acceptance sets Inf(!x) are
      converted to Inf(x); explicit or implicit labels can be used;
      aliases are supported; "--ABORT--" can be used in a stream.

    - The above HOA parser can also parse never claims, and LBTT
      automata, so the never claim parser and the LBTT parser have
      been removed.  This implies that autfilt can input a mix of HOA,
      never claims, and LBTT automata.  ltlcross also use the same
      parser for all these output, and the old %T and %N specifiers
      have been deprecated and replaced by %O (for output).

    - While not all algorithms in the library are able to work with
      any acceptance condition supported by the HOA format, the
      following two new functions mitigate that:

      - remove_fin() takes a TωA whose accepting condition uses Fin(x)
	primitive, and produces an equivalent TωA without Fin(x):
	i.e., the output acceptance is a disjunction of generalized
	Büchi acceptance.  This type of acceptance is supported by
	SCC-based emptiness-check, for instance.

      - similarly, to_tgba() converts any TωA into an automaton with
	generalized-Büchi acceptance.

    - randomize() is a new algorithm that randomly reorders the states
      and transitions of an automaton.  It can be used from the
      command-line using "autfilt --randomize".

    - the interface in iface/dve2 has been renamed to iface/ltsmin
      because it can now interface the dynamic libraries created
      either by Divine (as patched by the LTSmin group) or by
      Spins (the LTSmin compiler for Promela).

    - LTL/PSL formulas can include /* comments */.

    - PSL SEREs support a new operator [:*i..j], the iterated fusion.
      [:*i..j] is to the fusion operator ':' what [*i..j] is to the
      concatenation operator ';'.  For instance (a*;b)[:*3] is the
      same as (a*;b):(a*;b):(a*;b).  The operator [:+], is syntactic
      sugar for [:*1..], and corresponds to the operator ⊕ introduced
      by Dax et al. (ATVA'09).

    - GraphViz output now uses an horizontal layout by default, and
      also use circular states (unless the automaton has more than 100
      states, or uses named-states).  The --dot option of the various
      command-line tools takes an optional parameter to fine-tune the
      GraphViz output (including vertical layout, forced circular or
      elliptic states, named automata, SCC information, ordered
      transitions, and different ways to colorize the acceptance
      sets).  The environment variables SPOT_DOTDEFAULT and
      SPOT_DOTEXTRA can also be used to respectively provide a default
      argument to --dot, and add extra attributes to the output graph.

    - Never claims can now be output in the style used by Spin since
      version 6.2.4 (i.e., using do..od instead of if..fi, and with
      atomic statements for terminal acceptance).  The default output
      is still the old one for compatibility with existing tools.  The
      new style can be requested from command-line tools using option
      --spin=6 (or -s6 for short).

    - Support for building unambiguous automata.  ltl_to_tgba() has a
      new options to produce unambiguous TGBA (used by ltl2tgba -U as
      discussed above).   The function is_unambiguous() will check
      whether an automaton is unambigous, and this is used by
      autfilt --is-unmabiguous.

    - The SAT-based minimization algorithm for deterministic automata
      has been updated to work with ω-Automaton with any acceptance.
      The input and the output acceptance can be different, so for
      instance it is possible to create a minimal deterministic
      Streett automaton starting from a deterministic Rabin automaton.
      This functionnality is available via autfilt's --sat-minimize
      option.  See doc/userdoc/satmin.html for details.

    - The on-line interface at http://spot.lrde.epita.fr/trans.html
      can be used to check stutter-invariance of any LTL/PSL formula.

    - The on-line interface will work around atomic propositions not
      supported by ltl3ba.  (E.g. you can now translate F(A) or
      G("foo < bar").)

  * Noteworthy code changes

    - Boost is not used anymore.

    - Automata are now manipulated exclusively via shared pointers.

    - Most of what was called tgba_something is now called
      twa_something, unless it is really meant to work only for TGBA.
      This includes functions, classes, file, and directory names.
      For instance the class tgba originally defined in tgba/tgba.hh,
      has been replaced by the class twa defined in twa/twa.hh.

    - the tgba_explicit class has been completely replaced by a more
      efficient twa_graph class.  Many of the algorithms that were
      written against the abstract tgba (now twa) interface have been
      rewritten using twa_graph instances as input and output, making
      the code a lot simpler.

    - The tgba_succ_iterator (now twa_succ_iterator) interface has
      changed.  Methods next(), and first() should now return a bool
      indicating whether the current iteration is valid.

    - The twa base class has a new method, release_iter(), that can
      be called to give a used iterator back to its automaton.  This
      iterator is then stored in a protected member, iter_cache_, and
      all implementations of succ_iter() can be updated to recycle
      iter_cache_ (if available) instead of allocating a new iterator.

    - The tgba (now called twa) base class has a new method, succ(),
      to support C++11' range-based for loop, and hide all the above
      change.

      Instead of the following syntax:

	tgba_succ_iterator* i = aut->succ_iter(s);
	for (i->first(); !i->done(); i->next())
	  {
	     // use i->current_state()
	     //     i->current_condition()
	     //     i->current_acceptance_conditions()
	  }
	delete i;

      We now prefer:

	for (auto i: aut->succ(s))
	  {
	    // use i->current_state()
	    //     i->current_condition()
	    //     i->current_acceptance_conditions()
	  }

      And the above syntax is really just syntactic suggar for

	twa_succ_iterator* i = aut->succ_iter(s);
	if (i->first())
	  do
	    {
	      // use i->current_state()
	      //     i->current_condition()
	      //     i->current_acceptance_conditions()
	    }
	  while (i->next());
	aut->release_iter(i); // allow the automaton to recycle the iterator

      Where the virtual calls to done() and delete have been avoided.

    - twa::succ_iter() now takes only one argument.  The optional
      global_state and global_automaton arguments have been removed.

    - The following methods have been removed from the TGBA interface and
      all their subclasses:
        - tgba::support_variables()
	- tgba::compute_support_variables()
	- tgba::all_acceptance_conditions()       // use acc().accepting(...)
	- tgba::neg_acceptance_conditions()
	- tgba::number_of_acceptance_conditions() // use acc().num_sets()

    - Membership to acceptance sets are now stored using bit sets,
      currently limited to 32 bits.  Each TωA has a acc() method that
      returns a reference to an acceptance object (of type
      spot::acc_cond), able to operate on acceptance marks
      (spot::acc_cond::mark_t).

      Instead of writing code like
        i->current_acceptance_conditions() == aut->all_acceptance_conditions()
      we now write
        aut->acc().accepting(i->current_acceptance_conditions())
      (Note that for accepting(x) to return something meaningful, x
      should be a set of acceptance sets visitied infinitely often.  So let's
      imagine that in the above example i is looking at a self-loop.)

      Similarly,
        aut->number_of_acceptance_conditions()
      is now
        aut->acc().num_sets()

    - All functions used for printing LTL/PSL formulas or automata
      have been renamed to print_something().  Likewise the various
      parsers should be called parse_something() (they haven't yet
      all been renamed).

    - All test suites under src/ have been merged into a single one in
      src/tests/.  The testing tool that was called
      src/tgbatest/ltl2tgba has been renamed as src/tests/ikwiad
      (short for "I Know What I Am Doing") so that users should be
      less tempted to use it instead of src/bin/ltl2tgba.

  * Removed features

    - The long unused interface to GreatSPN (or rather, interface to
      a non-public, customized version of GreatSPN) has been removed.
      As a consequence, we could get rid of many cruft in the
      implementation of Couvreur's FM'99 emptiness check.

    - Support for symbolic, BDD-encoded TGBAs has been removed.  This
      includes the tgba_bdd_concrete class and associated supporting
      classes, as well as the ltl_to_tgba_lacim() LTL translation
      algorithm.  Historically, this TGBA implementation and LTL
      translation were the first to be implemented in Spot (by
      mistake!) and this resulted in many bad design decisions.  In
      practice they were of no use as we only work with explicit
      automata (i.e. not symbolic) in Spot, and those produced by
      these techniques are simply too big.

    - All support for ELTL, i.e., LTL logic extended with operators
      represented by automata has been removed.  It was never used in
      practice because it had no practical user interface, and the
      translation was a purely-based BDD encoding producing huge
      automata (when viewed explictely), using the above and non
      longuer supported tgba_bdd_concrete class.

    - Our implementation of the Kupferman-Vardi complementation has
      been removed: it was unused in practice beause of the size of
      the automata built, and it did not survive the conversion of
      acceptance sets from BDDs to bitsets.

    - The unused implementation of state-based alternating Büchi
      automata has been removed.

    - Input and output in the old, Spot-specific, text format for
      TGBA, has been fully removed.  We now use HOA everywhere.  (In
      case you have a file in this format, install Spot 1.2.6 and use
      "src/tgbatest/ltl2tgba -H -X file" to convert the file to HOA.)

New in spot 1.2.6 (2014-12-06)

  * New features:

    - ltlcross --verbose is a new option to see what is being done

  * Bug fixes:

    - Remove one incorrect simplification rule for PSL discovered
      via checks on random formulaes.  (The bug was very unlikely
      to trigger on non-random formulas, because it requires a SERE
      with an entire subexpression that is unsatisfiable.)
    - When the automaton resulting from the translation of a positive
      formula is deterministic, ltlcross will compute its complement
      to perform additional checks against other translations of the
      positive formula.  The same procedure should be performed with
      automata obtained from negated formulas, but because of a typo
      this was not the case.
    - the neverclaim parser will now diagnose redefinitions of
      state labels.
    - the acceptance specification in the HOA format output have been
      adjusted to match recent changes in the format specifications.
    - atomic propositions are correctly escaped in the HOA output.
    - the build rules for documentation have been made compatible with
      version 8.0 of Org-mode.  (This was only a problem if you build
      from the git repository, or if you want to edit the
      documentation.)
    - recent to changes to libstd++ (as shipped by g++ 4.9.2) have
      demonstrated that the order of transitions output by the
      LTL->TGBA translation used to be dependent on the implementation
      of the STL.  This is now fixed.
    - some developpement version of libstd++ had a bug (PR 63698) in
      the assignment of std::set, and that was triggered in two places
      in Spot.  The workaround (not assigning sets) is actually more
      efficient, so we can consider it as a bug fix, even though
      libstd++ has also been fixed.
    - all parsers would report wrong line numbers while processing
      files with DOS style newlines.
    - add support for SWIG 3.0.

New in spot 1.2.5 (2014-08-21)

  * New features:

    - The online ltl2tgba translator will automatically attempt to
      parse a formula using LBT's syntax if it cannot parse it using
      the normal infix syntax.  It also has an option to display
      formulas using LBT's syntax.

    - ltl2tgba and dstar2tgba have a new experimental option --hoaf to
      output automata in the Hanoï Omega Automaton Format whose
      current draft is at http://adl.github.io/hoaf/
      The corresponding C++ function is spot::hoaf_reachable() in
      tgbaalgos/hoaf.hh.

    - 'randltl 4' is now a shorthand for 'randltl p0 p1 p2 p3'.

    - ltlcross has a new option --save-bogus=FILENAME to save any
      formula for which a problem (other than timeout) was detected
      during translation or using the resulting automatas.

  * Documentation:

    - The man page for ltl2tgba has some new notes and references
      about TGBA and about monitors.

  * Bug fixes:

    - Fix incorrect simplification of promises in the translation
      of the M operator (you may suffer from the bug even if you do
      not use this operator as some LTL patterns are automatically
      reduced to it).
    - Fix simplification of bounded repetition in SERE formulas.
    - Fix incorrect translation of PSL formulas of the form !{f} where
      f is unsatisifable.  A similar bug was fixed for {f} in Spot
      1.1.4, but for some reason it was not fixed for !{f}.
    - Fix parsing of neverclaims produced by Modella.
    - Fix a memory leak in the little-used conversion from
      transition-based alternating automata to tgba.
    - Fix a harmless uninitialized read in BuDDy.
    - When writing to the terminal, ltlcross used to display each
      formula in bright white, to make them stand out.  It turns out
      this was actually hiding the formulas for people using a
      terminal with white background... This version displays formula
      in bright blue instead.
    - 'randltl -n -1 --seed 0' and 'randltl -n -1 --seed 1' used to
      generate nearly the same list of formulas, shifted by one,
      because the PRNG write reset with an incremented seed between
      each output formula.  The PRNG is now reset only once.

New in spot 1.2.4 (2014-05-15)

  * New features:

    - "-B -x degen-lskip" can be used to disable level-skipping in the
      degeralization procedure called by ltl2tgba and dstar2tgba.
      This is mostly meant for running experiments.
    - "-B -x degen-lcache=N" can be used to experiment with different
      type of level caching during degeneralization.

  * Bug fixes:

    - Change the Python bindings to make them compatible with Swig 3.0.
    - "ltl2tgta --ta" could crash in certain conditions due to the
      introduction of a simulation-based reduction after
      degeneralization.
    - Fix four incorrect formula-simplification rules, three were
      related to the factorization of Boolean subformulas in
      operands of the non-length-matching "&" SERE operator, and
      a fourth one could only be enabled by explicitely passing the
      favor_event_univ option to the simplifier (not the default).
    - Fix incorrect translation of the fusion operator (":") in SERE
      such as {xx;1}:yy[*] where the left operand has 1 as tail.

New in spot 1.2.3 (2014-02-11)

  * New features:

    - The SPOT_SATLOG environment variable can be set to a filename to
      obtain statistics about the different iterations of the
      SAT-based minimization.  For an example, see
      http://spot.lrde.epita.fr/satmin.html
    - The bench/dtgbasat/ benchmark has been updated to use SPOT_SATLOG
      and record more statistics.
    - The default value for the SPOT_SATSOLVER environment
      variable has been changed to "glucose -verb=0 -model %I >%O".
      This assumes that glucose 3.0 is installed.   For older
      versions of glucose, remove the "-model" option.

  * Bug fixes:

    - More fixes for Python 3 compatibility.
    - Fix calculation of length_boolone(), were 'Xa|b|c' was
      considered as length 6 instead of 4 (because it is 'Xa|(b|a)'
      were (b|a) is Boolean).
    - Fix Clang-3.5 warnings.
    - randltl -S did not honor --boolean-priorities.
    - randltl had trouble generating formulas when all unary, or
      all binary/n-ary operators were disabled.
    - Fix spurious testsuite failure when using Pandas 0.13.
    - Add the time spent in child processes when measuring time
      with the timer class.
    - Fix determinism of the SAT-based minimization encoding.
      (It would sometimes produce different equivalent automata,
      because of a different encoding order.)
    - If the SAT-based minimization is asked for a 10-state automaton
      and returns a 6-state automaton, do not ask for a 9-state
      automaton in the next iteration...
    - Fix some compilation issue with the version of Apple's Clang
      that is installed with MacOS X 10.9.
    - Fix VPATH builds when building from the git repository.
    - Fix UP links in the html documentation for command-line tools.

New in spot 1.2.2 (2014-01-24)

  * Bug fixes:

    - Fix compilation *and* behavior of bitvectors on 32-bit
      architectures.
    - Fix some compilation errors observed using the antique G++ 4.0.1.
    - Fix compatibility with Python 3 in the test suite.
    - Fix a couple of new clang warnings (like "unused private member").
    - Add some missing #includes that are not included indirectly
      when the C++ compiler is in C++11 mode.
    - Fix detection of numbers that are too large in the ELTL parser.
    - Fix a memory leak in the ELTL parser, and avoid some unnecessary
      calls to strlen() at the same time.

New in spot 1.2.1 (2013-12-11)

  * New features:

    - commands for translators specified to ltlcross can now
      be given "short names" to be used in the CSV or JSON output.
      For instance
         ltlcross '{small} ltl2tgba -s --small %f >%N' ...
      will run the command "ltl2tgba -s --small %f >%N", but only
      print "small" in output files.

    - ltlcross' CSV and JSON output now contains two additional
      columns: exit_status and exit_code, used to report failures of
      the translator.  If the translation failed, only the time is
      reported, and the rest of the statistics, which are missing,
      area left empty (in CVS) or null (in JSON).  A new option,
      --omit-missing can be used to remove lines for failed
      translations, and remove these two columns.

    - if ltlcross is used with --products=+5 instead of --products=5
      then the stastics for each of the five products will be output
      separately instead of being averaged.

    - if ltlcross is used with tools that produce deterministic Streett
      or Rabin automata (as specified with %D), then the statistics
      output in CSV or JSON will have some extra columns to report
      the size of these input automata before ltlcross converts them
      into TGBA to perform its regular checks.

    - ltlfilt, ltl2tgba, ltl2tgta, and ltlcross can now read formulas
      from CSV files.  Use option -F FILE/COL to read formulas from
      column COL of FILE.  Use -F FILE/-COL if the first line of
      FILE be ignored.

    - when ltlfilt processes formulas from a CSV file, it will output
      each CSV line whose formula matches the given constraints, with
      the rewriten formula.  The new escape sequence %< (text in
      columns before the formula) and %> (text after) can be used
      with the --format option to alter this output.

    - ltlfilt, genltl, randltl, and ltl2tgba have a --csv-escape option
      to help escape formulas in CSV files.

    - Please check
            http://spot.lrde.epita.fr/csv.html
      for some discussion and examples of the last few features.

  * Bug fixes:

    - ltlcross' CSV output has been changed to be more RFC 4180
      compliant: it no longuer output useless cosmetic spaces, and
      use double-quotes with proper escaping for strings.  The only
      RFC 4180 rule that it does not follow is that it will terminate
      lines with \n instead of \r\n because the latter cause issues
      with a couple of tools.

    - ltlcross failed to report missing input or output escape sequences
      on all but the first configured translator.

New in spot 1.2 (2013-10-01)

  * Changes to command-line tools:

    - ltlcross has a new option --color to color its output.  It is
      enabled by default when the output is a terminal.

    - ltlcross will give an example of infinite word accepted by the
      two automata when the product between a positive automaton and a
      negative automaton is non-empty.

    - ltlcross can now read the Rabin and Streett automata output by
      ltl2dstar.  This type of output should be specified using '%D':

        ltlcross 'ltl2dstar --ltl2nba=spin:path/to/ltl2tgba@-s %L %D'

      However because Spot only supports Büchi acceptance, these Rabin
      and Streett automata are immediately converted to TGBAs before
      further processing by ltlcross.  This is still interesting to
      search for bugs in translators to Rabin or Streett automata, but
      the statistics (of the resulting TGBAs) might not be very relevant.

    - When ltlcross obtains a deterministic automaton from a
      translator it will now complement this automaton to perform
      additional intersection checks.  This is complementation is done
      only for deterministic automata (because that is cheap) and can
      be disabled with --no-complement.

    - To help with debugging problems detected by ltlcross, the
      environment variables SPOT_TMPDIR and SPOT_TMPKEEP control where
      temporary files are created and if they should be erased.  Read
      the man page of ltlcross for details.

    - There is a new command, named dstar2tgba, that converts a
      deterministic Rabin or Streett automaton (expressed in the
      output format of ltl2dstar) into a TGBA, BA or Monitor.

      In the case of Rabin acceptance, the conversion will output a
      deterministic Büchi automaton if one such automaton exist.  Even
      if no such automaton exists, the conversion will actually
      preserves the determinism of any SCC that can be kept
      deterministic.

      In the case of Streett acceptance, the conversion produces
      non-deterministic Büchi automata with Generalized acceptance.
      These are then degeneralized if requested.

      See http://spot.lrde.epita.fr/dstar2tgba.html for some
      examples, and the man page for more reference.

    - The %S escape sequence used by ltl2tgba --stats to display the
      number of SCCs in the output automaton has been renamed to %c.
      This makes it more homogeneous with the --stats option of the
      new dstar2tgba command.

      Additionally, the %p escape can now be used to show whether the
      output automaton is complete, and the %r escape will give the
      number of seconds spent building the output automaton (excluding
      the time spent parsing the input).

    - ltl2tgba, ltl2tgta, and dstar2tgba have a --complete option
      to output complete automata.

    - ltl2tgba, ltl2tgta, and dstar2tgba can use a SAT-solver to
      minimize deterministic automata.  Doing so is only needed on
      properties that are stronger than obligations (for obligations
      our WDBA-minimization procedure will return a minimimal
      deterministic automaton more efficiently) and is disabled by
      default.  See the spot-x(7) man page for documentation about the
      related options: sat-minimize, sat-states, sat-acc, state-based.
      See also http://spot.lrde.epita.fr/satmin.html for some
      examples.

    - ltlfilt, genltl, and randltl now have a --latex option to output
      formulas in a way that its easier to embed in a LaTeX document.
      Each operator is output as a command such as \U, \F, etc.
      doc/tl/spotltl.sty gives one possible definition for each macro.

    - ltlfilt, genltl, and randltl have a new --format option to
      indicate how to present the output formula, possibly with
      information about the input.

    - ltlfilt as a new option, --relabel-bool, to abstract independent
      Boolean subformulae as if they were atomic propositions.
      For instance "a & GF(c | d) & b & X(c | d)" would be rewritten
      as "p0 & GF(p1) & Xp1".

  * New functions and classes in the library:

    - dtba_sat_synthetize(): Use a SAT-solver to build an equivalent
      deterministic TBA with a fixed number of states.

    - dtba_sat_minimize(), dtba_sat_minimize_dichotomy(): Iterate
      dtba_sat_synthetize() to reduce the number of states of a TBA.

    - dtgba_sat_synthetize(), dtgba_sat_minimize(),
      dtgba_sat_minimize_dichotomy(): Likewise, for deterministic TGBA.

    - is_complete(): Check whether a TGBA is complete.

    - tgba_complete(): Complete an automaton by adding a sink state
      if needed.

    - dtgba_complement(): Complement a deterministic TGBA.

    - satsolver(): Run an (external) SAT solver, honoring the
      SPOT_SATSOLVER environment variable if set.

    - tba_determinize(): Run a power-set construction, and attempt
      to fix the acceptance simulation to build a deterministic TBA.

    - dstar_parse(): Read a Streett or Rabin automaton in
      ltl2dstar's format.  Note that this format allows only
      deterministic automata.

    - nra_to_nba(): Convert a (possibly non-deterministic) Rabin
      automaton to a non-deterministic Büchi automaton.

    - dra_to_ba(): Convert a deterministic Rabin automaton to a Büchi
      automaton, preserving acceptance in all SCCs where this is possible.

    - nsa_to_tgba(): Convert a (possibly non-deterministic) Streett
      automaton to a non-deterministic TGBA.

    - dstar_to_tgba(): Convert any automaton returned by dstar_parse()
      into a TGBA.

    - build_tgba_mask_keep(): Build a masked TGBA that shows only
      a subset of states of another TGBA.

    - build_tgba_mask_ignore(): Build a masked TGBA that ignore
      a subset of states of another TGBA.

    - class tgba_proxy: Helps writing on-the-fly algorithms that
      delegate most of their methods to the original automaton.

    - class bitvect: A dynamic bit vector implementation.

    - class word: An infinite word, stored as prefix + cycle, with a
      simplify() methods to simplify cycle and prefix in obvious ways.

    - class temporary_file: A temporary file.  Can be instanciated with
      create_tmp_file() or create_open_tmpfile().

    - count_state(): Return the number of states of a TGBA.  Implement
      a couple of specializations for classes where is can be know
      without exploration.

    - to_latex_string(): Output a formula using LaTeX syntax.

    - relabel_bse(): Relabeling of Boolean Sub-Expressions.
      Implements ltlfilt's --relabel-bool option describe above.

  * Noteworthy internal changes:

    - When minimize_obligation() is not given the formula associated
      to the input automaton, but that automaton is deterministic, it
      can still attempt to call minimize_wdba() and check the correcteness
      using dtgba_complement().  This allows dstar2tgba to apply
      WDBA-minimization on deterministic Rabin automata.

    - tgba_reachable_iterator_depth_first has been redesigned to
      effectively perform a DFS.  As a consequence, it does not
      inherit from tgba_reachable_iterator anymore.

    - postproc::set_pref() was used to accept an argument among Any,
      Small or Deterministic.  These can now be combined with Complete
      as Any|Complete, Small|Complete, or Deterministic|Complete.

    - operands of n-ary operators (like & and |) are now ordered so
      that Boolean terms come first.  This speeds up syntactic
      implication checks slightly.  Also, literals are now sorted
      using strverscmp(), so that p5 comes before p12.

    - Syntactic implication checks have been generalized slightly
      (for instance 'a & b & F(a & b)' is now reduced to 'a & b'
      while it was not changed in previous versions).

    - All the parsers implemented in Spot now use the same type to
      store locations.

    - Cleanup of exported symbols

      All symbols in the library now have hidden visibility on ELF systems.
      Public classes and functions have been marked explicitely for export
      with the SPOT_API macro.

      During this massive update, some of functions that should not have
      been made public in the first place have been moved away so that
      they can only be used from the library.  Some old of unused
      functions have been removed.

      removed:
	- class loopless_modular_mixed_radix_gray_code

      hidden:
	- class acc_compl
	- class acceptance_convertor
	- class bdd_allocator
	- class free_list

  * Bug fixes:

    - Degeneralization was not indempotant on automata with an
      accepting initial state that was on a cycle, but without
      self-loop.

    - Configuring with --enable-optimization would reset the value of
      CXXFLAGS.


New in spot 1.1.4 (2013-07-29)

  * Bug fixes:
    - The parser for neverclaim, updated in 1.1.3, would fail to
      parse guards of the form (a) || (b) output by ltl2ba or
      ltl3ba, and would only understand ((a) || (b)).
    - When used from ltlcross, the same parser would fail to
      parse further neverclaims after the first failure.
    - Add a missing newline in some error message of ltlcross.
    - Expressions like {SERE} were wrongly translated and simplified
      for SEREs that accept the empty word: they were wrongly reduced
      to true.  Simplification and translation rules have been fixed,
      and the doc/tl/tl.pdf specifications have been updated to better
      explain that {SERE} has the semantics of a closure operator that
      is not exactly what one could expect after reading the PSL
      standard.
    - Various typos.

New in spot 1.1.3 (2013-07-09)

  * New feature:
    - The neverclaim parser now understands the new style of output
      used by Spin 6.24 and later.
  * Bug fixes:
    - The scc_filter() function could abort with a BDD error.  If all
      the acceptance sets of an SCC but the first one were useless.
    - The script in bench/spin13/ would not work on MacOS X because
      of some non-portable command.
    - A memory corruption in ltlcross.

New in spot 1.1.2 (2013-06-09)

  * Bug fixes:
    - Uninitialized variables in ltlcross (affect the count of terminal
      weak, and strong SCCs).
    - Workaround an old GCC bug to allow compilation with g++ <= 4.5
    - Fix several Doxygen comments so that they display correctly.

New in spot 1.1.1 (2013-05-13):

  * New features:

    - lbtt_reachable(), the function that outputs a TGBA in LBTT's
      format, has a new option to indicate that the TGBA being printed
      is in fact a Büchi automaton.  In this case it outputs an LBTT
      automaton with state-based acceptance.

      The output of the guards has also been changed in two ways:
      1. atomic propositions that do not match p[0-9]+ are always
         double-quoted.  This avoids issues where t or f were used as
         atomic propositions in the formula, output as-is in the
         automaton, and read back as true or false.  Other names that
         correspond to LBT operators would cause problem as well.
      2. formulas that label transitions are now output as
         irredundant-sums-of-products.

    - 'ltl2tgba --ba --lbtt' will now output automata with state-based
      acceptance.  You can use 'ltl2tgba --ba --lbtt=t' to force the
      output of transition-based acceptance like in the previous
      versions.

      Some illustrations of this point and the previous one can be
      found in the man page for ltl2tgba(1).

    - There is a new function scc_filter_states() that removes all
      useless states from a TGBA.  It is actually an abbridged version
      of scc_filter() that does not alter the acceptance conditions of
      the automaton.  scc_filter_state() should be used when
      post-processing TGBAs that actually represent BAs.

    - simulation_sba(), cosimulation_sba(), and
      iterated_simulations_sba() are new functions that apply to TGBAs
      that actually represent BAs.  They preserve the imporant
      property that if a state of the BA is is accepting, the outgoing
      transitions of that state are all accepting in the TGBA that
      represent the BA.  This is something that was not preserved by
      functions cosimultion() and iterated_simulations() as mentionned
      in the bug fixes below.

    - ltlcross has a new option --seed, that makes it possible to
      change the seed used by the random graph generator.

    - ltlcross has a new option --products=N to check the result of
      each translation against N different state spaces, and everage
      the statistics of these N products.  N default to 1; larger
      values increase the chances to detect inconsistencies in the
      translations, and also make the average size of the product
      built against the translated automata a more pertinent
      statistic.

    - bdd_dict::unregister_all_typed_variables() is a new function,
      making it easy to unregister all BDD variables of a given type
      owned by some object.

  * Bug fixes:

    - genltl --gh-r generated the wrong formulas due to a typo.
    - ltlfilt --eventual and --universal were not handled properly.
    - ltlfilt --stutter-invariant would trigger an assert on PSL formulas.
    - ltl2tgba, ltl2tgta, ltlcross, and ltlfilt, would all choke on empty
      lines in a file of formulas.  They now ignore empty lines.
    - The iterated simulation applied on degeneralized TGBA was bogus
      for two reasons: one was that cosimulation was applied using the
      generic cosimulation for TGBA, and the second is that
      SCC-filtering, performed between iterations, was also a
      TGBA-based algorithm.  Both of these algorithms could lose the
      property that if a TGBA represents a BA, all the outgoing
      transitions of a state should be accepting.  As a consequence, some
      formulas where translated to incorrect Büchi automata.

New in spot 1.1 (2013-04-28):

  Several of the new features described below are discribed in

    Tomáš Babiak, Thomas Badie, Alexandre Duret-Lutz, Mojmír
    Křetínský, Jan Strejček: Compositional Approach to Suspension and
    Other Improvements to LTL Translation.  To appear in the
    proceedings of SPIN'13.

  * New features in the library:

    - The postprocessor class now takes an optional option_map
      argument that can be used to specify fine-tuning options, making
      it easier to benchmark different scenarios while developing new
      postprocessings.

    - A new translator class implements a complete translation chain,
      from LTL/PSL to TGBA/BA/Monitor.  It performs pre- and
      post-processings in addition to the core translation, and offers
      an interface similar to that used in the postprocessor class, to
      specify the intent of the translation.

    - The degeneralization algorithm has learned three new tricks:
      level reset, level caching, and SCC-based ordering.  The former
      two are enabled by default.  Benchmarking has shown that the
      latter one does not always have a positive effect, so it is
      disabled by default.  (See SPIN'13 paper.)

    - The scc_filter() function, which removes dead SCCs and also
      simplify acceptance conditions, has learnt how to simplify
      acceptance conditions in a few tricky situations that were not
      simplified previously.  (See SPIN'13 paper.)

    - A new translation, called compsusp(), for "Compositional
      Suspension" is implemented on top of ltl_to_tgba_fm().
      (See SPIN'13 paper.)

    - Some experimental LTL rewriting rules that trie to gather
      suspendable formulas are implemented and can be activated
      with the favor_event_univ option of ltl_simplifier.  As
      always please check doc/tl/tl.tex for the list of rules.

    - An experimental "don't care" (direct) simulation has been
      implemented.  This simulations consider the acceptance
      of out-of-SCC transitions as "don't care".  It is not
      enabled by default because it currently is very slow.

    - remove_x() is a function that take a formula, and rewrite it
      without the X operator.  The rewriting is only correct for
      stutter-insensitive LTL formulas (See K. Etessami's paper in IFP
      vol. 75(6). 2000) This algorithm is accessible from the
      command-line using ltlfilt's --remove-x option.

    - is_stutter_insensitive() takes any LTL formula, and check
      whether it is stutter-insensitive.  This algorithm is accessible
      from the command-line using ltlfilt's --stutter-insensitive
      option.

    - Several functions have been introduced to check the
      strength of an SCC.
        is_inherently_weak_scc()
	is_weak_scc()
	is_syntactic_weak_scc()
	is_complete_scc()
	is_terminal_scc()
	is_syntactic_terminal_scc()

      Beware that the costly is_weak_scc() function introduced in Spot
      1.0, which is based on a cycle enumeration, has been renammed to
      is_inherently_weak_scc() to match established vocabulary.

  * Command-line tools:

    - ltl2tgba and ltl2tgta now honor a new --extra-options (or -x)
      flag to fine-tune the algorithms used.  The available options
      are documented in the spot-x (7) manpage.  For instance use '-x
      comp-susp' to use the afore-mentioned compositional suspension.

    - The output format of 'ltlcross --json' has been changed slightly.
      In a future version we will offer some reporting script that turn
      such JSON output into various tables and graphs, and these change
      are required to make the format usable for other benchmarks (not
      just ltlcross).

    - ltlcross will now count the number of non-accepting, terminal,
      weak, and strong SCCs, as well as the number of terminal, weak,
      and strong automata produced by each tool.

  * Documentation:

    - org-mode files used to generate the documentation about
      command-line tools (shown at http://spot.lrde.epita.fr/tools.html)
      is distributed in doc/org/.  The resulting html files are also
      in doc/userdoc/.

  * Web interface:

    - A new "Compositional Suspension" tab has been added to experiment
      with compositional suspension.

  * Benchmarks:

    - See bench/spin13/README for instructions to reproduce our Spin'13
      benchmark for the compositional suspension.

  * Bug fixes:

    - There was a memory leak in the LTL simplification code, that could
      only be triggered when disabling advanced simplifications.

    - The translation of the PSL formula !{xxx} was incorrect when xxx
      simplified to false.

    - Various warnings triggered by new compilers.

New in spot 1.0.2 (2013-03-06):

  * New features:
    - the on-line ltl2tgba.html interface can output deterministic or
      non-deterministic monitors.  However, and unlike the ltl2tgba
      command-line tool, it doesn't different output formats.
    - the class ltl::ltl_simplifier now has an option to rewrite Boolean
      subformulaes as irredundante-sum-of-product during the simplification
      of any LTL/PSL formula.  The service is also available as a method
      ltl_simplifier::boolean_to_isop() that applies this rewriting
      to a Boolean formula and implements a cache.
      ltlfilt as a new option --boolean-to-isop to try to apply the
      above rewriting from the command-line:
      	    % ltlfilt --boolean-to-isop -f 'GF((a->b)&(b->c))'
	    GF((!a & !b) | (b & c))
      This is currently not used anywhere else in the library.
  * Bug fixes:
    - 'ltl2tgba --high' is documented to be the same as 'ltl2tgba',
      but by default ltl2tgba forgot to enable LTL simplifications based
      on language containment, which --high do enable.  There are now
      enabled by default.
    - the on-line ltl2tgba.html interface failed to output monitors,
      testing automata, and generalized testing automata due to two
      issues with the Python bindings.  It also used to display
      Testing Automaton Options when the desired output was set to Monitor.
    - bench/ltl2tgba would not work in a VPATH build.
    - a typo caused some .dir-locals.el configuration parameters to be
      silently ignored by emacs
    - improved Doxygen comments for formula_to_bdd, bdd_to_formula,
      and bdd_dict.
    - src/tgbatest/ltl2tgba (not to be confused with src/bin/ltl2tgba)
      would have a memory leak when passed the conflicting option -M
      and -O.  It probably has many other problems.  Do not use
      src/tgbatest/ltl2tgba if you are not writing a test case for
      Spot.  Use src/bin/ltl2tgba instead.

New in spot 1.0.1 (2013-01-23):

  * Bug fixes:
    - Two executions of the simulation reductions could produce
      two isomorphic automata, but with transitions in a different
      order.
    - ltlcross did not diagnose write errors to temporary files,
      and certain versions of g++ would warn about it.
    - "P0.init" is parsed as an atomic even without the double quotes,
      but it was always output with double quotes.  This version will
      not quote this atomic proposition anymore.
    - "U", "W", "M", "R" were correctly parsed as atomic propositions
      (instead of binary operators) when placed in double quotes, but
      on output they were output without quotes, making the result
      unparsable.
    - the to_lbt_string() functions would always output a trailing space.
      This is not the case anymore.
    - tgba_product::transition_annotation() would segfault when
      called in a product against a Kripke structure.
  * Minor improvements:
    - Four new LTL simplifications rules:
        GF(a|Xb) = GF(a|b)
        GF(a|Fb) = GF(a|b)
        FG(a&Xb) = FG(a&b)
        FG(a&Gb) = FG(a&b)
    - The on-line version of ltl2tgba now displays edge and
      transition counts, just as the ltlcross tool.
    - ltlcross will display the number of timeouts at the end
      of its execution.
    - ltlcross will diagnose tools with missing input or
      output %-sequence before attempting to run any of them.
    - The parser for LBT's prefix-style LTL formulas will now
      read atomic propositions that are not of the form p1, p2...
      This makes it possible to process formulas written in
      ltl2dstar's syntax.
  * Pruning:
    - lbtt has been removed from the distribution.  A copy of the last
      version we distributed is still available at
        http://spot.lip6.fr/dl/lbtt-1.2.1a.tar.gz
      and our test suite will use it if it is installed, but the same
      tests are already performed by ltlcross.
    - the bench/ltl2tgba/ benchmark, that used lbtt to compare various
      LTL-to-Büchi translators, has been updated to use ltlcross.  It
      now output summary tables in LaTeX.  Support for Modella (no
      longer available online), and Wring (requires a too old Perl
      version) have been dropped.
    - the half-baked and underdocumented "Event TGBA" support in
      src/evtgba*/ has been removed, as it was last worked on in 2004.

New in spot 1.0 (2012-10-27):

  * License change: Spot is now distributed using GPL v3+ instead
    of GPL v2+.  This is because we started using some third-party
    files distributed under GPL v3+.

  * Command-line tools

    Useful command-line tools are now installed in addition to the
    library.  Some of these tools were originally written for our test
    suite and had evolved organically into useful programs with crappy
    interfaces: they have now been rewritten with better argument
    parsing, saner defaults, and they come with man pages.

    - genltl:   Generate LTL formulas from scalable patterns.
                This offers 20 patterns so far.

    - randltl:  Generate random LTL/PSL formulas.

    - ltlfilt:  Filter lists of formulas according to several criteria
                (e.g., match only safety formulas that are larger than
		some given size).  Besides being used as a "grep" tool
		for formulas, this can also be used to convert
		files of formulas between different syntaxes, apply
		some simplifications, check whether to formulas are
		equivalent, ...

    - ltl2tgba: Translate LTL/PSL formulas into Büchi automata (TGBA,
                BA, or Monitor).  A fundamental change to the
                interface is that you may now specify the goal of the
                translation: do you you favor deterministic or smaller
                automata?

    - ltl2tgta: Translate LTL/PSL formulas into Testing Automata.

    - ltlcross: Compare the output of translators from LTL/PSL to
                Büchi automata, to find bug or for benchmarking.  This
                is essentially a Spot-based reimplementation of LBTT
                that supports PSL in addition to LTL, and that can
                output more statistics.

    An introduction to these tools can be found on-line at
      http://spot.lrde.lip6.fr/tools.html

    The former test versions of genltl and randltl have been removed
    from the source tree.  The old version of ltl2tgba with its
    gazillion options is still in src/tgbatest/ and is meant to be
    used for testing only.  Although ltlcross is meant to replace
    LBTT, we are still using both tools in this release; however this
    is likely to be the last release of Spot that redistributes LBTT.

  * New features in the Spot library:

    - Support for various flavors of Testing Automata.

      The flavors are:
      + "classical" Testing Automata, as used for instance by
	Geldenhuys and Hansen (Spin'06), using Büchi and
	livelock acceptance conditions.
      + Generalized Testing Automata, extending the previous
	with multiple Büchi acceptance sets.
      + Transition-based Generalized Testing Automata moving Büchi
        acceptance to transitions, and getting rid of livelock
        acceptance conditions by expliciting stuttering self-loops.

      Supporting algorithms include anything required to run
      the automata-theoretic approach using testing automata:

      + dedicated synchronized product
      + dedicated emptiness-check for TA and GTA, as these
        may require two passes because of the two kinds of
	acceptance, while a TGTA can be checked for emptiness
	with the same one-pass algorithm as a TGBA.
      + conversion from a TGBA to any of the above kind, with
        options to reduce these automata with bisimulation,
	and to produce a BA/GBA that require a single pass
	(at the expense of determinism).
      + output in dot format for display

      A discussion of these automata, part of Ala Eddine BEN SALEM's
      PhD work, should appear in ToPNoC VI (LNCS 7400).  The web-based
      interface and the aforementioned ltl2tgta tool can be used
      to build testing automata.

    - TGBA can now be reduced by Reverse Simulation (in addition to
      the Direct Simulation introduced in 0.9).  A function called
      iterated_simulations() will alternate direct and reverse
      simulations in a loop as long as it diminishes the size of the
      automaton.

    - The enumerate_cycles class implements the Loizou-Thanisch
      algorithm to enumerate elementary cycles in a SCC.  As an
      example of use, is_weak_scc() will tell whether an SCC is
      inherently weak (all its cycles are accepting, or none of them
      are).

    - parse_lbt() will parse an LTL formula expressed in the prefix
      syntax used (at least) by LBT, LBTT and Scheck.
      to_lbt_string() can be used to print an LTL formula using this
      syntax.

    - to_wring_string() can be used to print an LTL formula into
      Wring's syntax.

    - The LTL/PSL parser now has a lenient mode that can be useful
      to interpret atomic proposition with language-specific constructs.
      In lenient mode, any (...) or {...} block that cannot be parsed
      as formula will be assumed to be an atomic proposition.
      For instance the input (a < b) U (process[2]@ok), normally
      flagged as a syntax error, is read as "a < b" U "process[2]@ok"
      in lenient mode.

    - minimize_obligation() has a new option to disable WDBA
      minimization it cases it would produce a deterministic automaton
      that is bigger than the original TGBA.  This can help
      choosing between less states or more determinism.

    - new functions is_deterministic() and count_nondet_states()
      (The count of nondeterministic states is now displayed on
      automata generated with the web interface.)

    - A new class, "postprocessor", makes it easier to apply
      all available simplification algorithms on a TGBA/BA/Monitors.

  * Minor changes:

    - The '*' operator can (again) be used as an AND in LTL formulas.
      This is for compatibility with formula written in Wring's
      syntax.  However inside SERE it is interpreted as the Kleen
      star.

    - When printing a formula using Spin's LTL syntax, we don't
      double-quote complex atomic propositions (that was not valid
      Spin input anyway).   For instance F"foo == 2" used to be
      output as <>"foo == 2".  We now output <>(foo == 2) instead.
      The latter syntax is understood by Spin 6.  It can be read
      back by Spot in lenient mode (see above).

    - The gspn-ssp benchmark has been removed.


New in spot 0.9.2 (2012-07-02):

  * New features to the web interface.
    - It can run ltl3ba (Babiak et al., TACAS'12) where available.
    - "a loading logo" is displayed when result is not instantaneous.
  * Speed improvements:
    - The unicity hash table of BuDDy has been separated separated
      node table for better cache-friendliness.  The resulting speedup
      is around 5% on BDD-intensive algorithms.
    - A new BDD operation, called bdd_implies() has been added to
      BuDDy to check whether one BDD implies another.  This benefits
      mostly the simulation and degeneralization algorithms of Spot.
    - A new offline implementation of the degeneralization (which
      had always been performed on-the-fly so far) available.  This
      especially helps the Safra complementation.
  * Bug fixes:
    - The CGI script running for ltl2tgba.html will correctly timeout
      after 30s when Spot's translation takes more time.
    - Applying WDBA-minimization on an automaton generated by the
      Couvreur/LaCIM translator could lead to an incorrect automaton
      due to a bug in the definition of product with symbolic
      automata.
    - The Makefile.am of BuDDy, LBTT, and Spot have been adjusted to
      accomodate Automake 1.12 (while still working with 1.11).
    - Better error recovery when parsing broken LTL formulae.
    - Fix errors and warnings reported by clang 3.1 and the
      upcoming g++ 4.8.

New in spot 0.9.1 (2012-05-23):

  * The version of LBTT we distribute includes a patch from Tomáš
    Babiak to count the number of non-deterministic states, and the
    number of deterministic automata produced.
    See lbtt/NEWS for the list of other differences with the original
    version of LBTT 1.2.1.
  * The Couvreur/FM translator has learned two new tricks.  These only
    help to speedup the translation by not issuing states or
    acceptance conditions that would be latter suppresed by other
    optimizations.
    - The translation rules used to translate subformulae of the G
      operator have been adjusted not to produce useless loops
      already implied by G.  This generalizes the "GF" trick
      presented in Couvreur's original FM'99 paper.
    - Promises generated for formula of the form P(a U (b U c))
      are reduced into P(c), avoiding the introduction of many
      promises that imply each other.
  * The tgba_parse() function is now available via the Python
    bindings.
  * Bug fixes:
    - The random SERE generator was using the wrong operators
      for "and" and "or", mistaking And/Or with AndRat/OrRat.
    - The translation of !{r} was incorrect when this subformula
      was recurring (e.g. in G!{r}) and r had loops.
    - Correctly recognize ltl2tgba's option -rL.
    - Using LTL simplification rules based on syntactic implication,
      or based on language containment checks, caused BDD variables
      to be allocated in an "unnatural" order, resulting in a slower
      translation and a less optimal degeneralization.
    - When ltl2tgba reads a neverclaim, it now considers the resulting
      TGBA as a Büchi automaton, and will display double circles in
      the dotty output.

New in spot 0.9 (2012-05-09):

  * New features:
    - Operators from the linear fragment of PSL are supported.  This
      basically extends LTL with Sequential Extended Regulat
      Expressions (SERE), and a couple of operators to bridge SERE and
      LTL.  See doc/tl/tl.pdf for the list of operators and their
      semantics.
    - Formula rewritings have been completely revamped, and augmented
      with rules for PSL operators (and some new LTL rules as well).
      See doc/tl/tl.pdf for the list of the rewritings implemented.
    - Some of these rewritings that may produce larger formulas
      (for instance to rewrite "{a;b;c}" into "a & X(b & Xc)")
      may be explicitely disabled with a new option.
    - The src/ltltest/randltl tool can now generate random SEREs
      and random PSL formulae.
    - Only one translator (ltl2tgba_fm) has been augmented to
      translate the new SERE and PSL operators.  The internal
      translation from SERE to DFA is likely to be rewriten in a
      future version.
    - A new function, length_boolone(), computes the size of an
      LTL/PSL formula while considering that any Boolean term has
      length 1.
    - The LTL/PSL parser recognizes some UTF-8 characters (like ◇ or
      ∧) as operators, and some output routines now have an UTF-8
      output mode.  Tools like randltl and ltl2tgba have gained an -8
      option to enable such output.  See doc/tl/tl.pdf for the list
      of recognized codepoints.
    - A new direct simulation reduction has been implemented.  It
      works directly on TGBAs.  It is in src/tgbaalgos/simlation.hh,
      and it can be tested via ltl2tgba's -RDS option.
    - unabbreviate_wm() is a function that rewrites the W and M operators
      of LTL formulae using R and U.  This is called whenever we output
      a formula in Spin syntax.  By combining this with the aforementioned
      PSL rewriting rules, many PSL formulae that use simple SERE can be
      converted into LTL formulae that can be feed to tools that only
      understand U and R.  The web interface will let you do this.
    - changes to the on-line translator:
      + SVG output is available
      + can display some properties of a formula
      + new options for direct simulation, larger rewritings, and
        utf-8 output
    - configure --without-included-lbtt will prevent LBTT from being
      configured and built.  This helps on systems (such as MinGW)
      where LBTT cannot be built.  The test-suite will skip any
      LBTT-based test if LBTT is missing.
  * Interface changes:
    - Operators ->, <->, U, W, R, and M are now parsed as
      right-associative to better match the PSL standard.
    - The constructors for temporal formulae will perform some trivial
      simplifications based on associativity, commutativity,
      idempotence, and neutral elements.  See doc/tl/tl.pdf for the
      list of such simplifications.
    - Formula instances now have many methods to inspect their
      properties (membership to syntactic classes, absence of X
      operator, etc...) in constant time.
    - LTL/PSL formulae are now handled everywhere as 'const formula*'
      and not just 'formula*'.  This reflects the true nature of these
      (immutable) formula objects, and cleanups a lot of code.
      Unfortunately, it is a backward incompatible change: you may have
      to add 'const' to a couple of lines in your code, and change
      'ltl::const_vistitor' into 'ltl::visitor' if you have written a
      custom visitor.
    - The new entry point for LTL/PSL simplifications is the function
      ltl_simplifier::simplify() declared in src/ltlvisit/simplify.hh.
      The ltl_simplifier class implements a cache.
      Functions such as reduce() or reduce_tau03() are deprecated.
    - The old game-theory-based implementations for direct and delayed
      simulation reductions have been removed.  The old direct
      simulation would only work on degeneralized automata, and yet
      produce results inferior to the new direct simulation introduced
      in this release.  The implementation of delayed simulation was
      unreliable.  The function reduc_tgba_sim() has been kept
      for compatibility (it calls the new direct simulation whatever
      the type of simulation requested) and marked as deprecated.
      ltl2tgba's options -Rd, -RD are gone.  Options -R1t, -R1s,
      -R2s, and -R2t are deprecated and all made equivalent to -RDS.
    - The tgba_explicit hierarchy has been reorganized in order to
      make room for sba_explicit classes that share most of the code.
      The main consequence is that the tgba_explicit type no longuer
      exists.  However the tgba_explicit_number,
      tgba_explicit_formula, and tgba_explicit_string still do.

New in spot 0.8.3 (2012-03-09):

  * Support for both Python 2.x and Python 3.x.
    (Previous versions would only work with Python 2.x.)
  * The online ltl2tgba.html now stores its state in the URL so that
    history is preserved, and links to particular setups can be sent.
  * Bug fixes:
    - Fix a segfault in the compression code used by the -Z
      option of dve2check.
    - Fix a race condition in the CGI script.
    - Fix a segfault in the CGI script when computing a Büchi run.

New in spot 0.8.2 (2012-01-19):

  * configure now has a --disable-python option to disable
    the compilation of Python bindings.
  * Minor speedups in the Safra complementation.
  * Better memory management for the on-the-fly degeneralization
    algorithm.  This mostly benefits to the Safra complementation.
  * Bug fixes:
    - spot::ltl::length() forgot to count the '&' and '|' operators
      in an LTL formula.
    - minimize_wdba() could fail to mark some transiant SCCs as accepting,
      producing an automaton that was not fully minimized.
    - minimize_dfa() could produce incorrect automata, but it is not
      clear whether this could have had an inpact on WDBA minimization
      (the worse case is that some TGBA would not have been minimized
      when they could).
    - Fix a Python syntax error in the CGI script.
    - Fix compilation with g++ 4.0.
    - Fix a make check failure when valgrind is missing.

New in spot 0.8.1 (2011-12-18):

  * Only bug fixes:
    - When ltl2tgba is set to perform both WDBA minimization and
      degeneralization, do the latter only if the former failed.
      In previous version, automata were (uselessly) degeneralized
      before WDBA minimization, causing important slowdowns.
    - Fix compilation with Clang 3.0.
    - Fix a Makefile setup causing a "make check" failure on MacOS X.
    - Fix an mkdir error in the CGI script.

New in spot 0.8 (2011-11-28):

  * Major new features:
    - Spot can read DiVinE models.  See iface/dve2/README for details.
    - The genltl tool can now output 20 different LTL formula families.
      It also replaces the LTLcounter Perl scripts.
    - There is a printer and parser for Kripke structures in text format.
  * Major interface changes:
    - The destructor of all states is now private.  Any code that looks like
      "delete some_state;" will cause an compile error and should be
      updated to "some_state->destroy();".  This new syntax is supported
      since version 0.7.
    - The experimental Nips interface has been removed.
  * Minor changes:
    - The dotty_reachable() function has a new option "assume_sba" that
      can be used for rendering automata with state-based acceptance.
      In that case, acceptance states are displayed with a double
      circle. ltl2tgba (both command line and on-line) Use it to display
      degeneralized automata.
    - The dotty_reachable() function will also display transition
      annotations (as returned by the tgba::transitition_annotation()).
      This can be useful when displaying (small) state spaces.
    - Identifiers used to name atomic proposition can contain dots.
      E.g.: X.Y is now an atomic proposition, while it was understood
      as X&Y in previous versions.
    - The Doxygen documentation is no longer built as a PDF file.
  * Internal improvements:
    - The on-line ltl2tgba CGI script uses a cache to produce faster
      answers.
    - Better memory management for the states of explicit automata.
      Thanks to the aforementioned ->destroy() change, we can avoid
      cloning explicit states.
    - tgba_product has learned how to be faster when one of the operands
      is a Kripke structure (15% speedup).
    - The reduction rule for "a M b" has been improved: it can be
      reduced to "a & b" if "a" is a pure eventuallity.
    - More useless acceptance conditions are removed by SCC simplifications.
  * Bug fixes:
    - Safra complementation has been fixed in cases where more than
      one acceptance conditions where needed to convert the
      deterministic Streett automaton as a TGBA.
    - The degeneralization is now idempotent.  Previously, degeneralizing
      an already degeneralized automaton could add some states.
    - The degeneralization now has a deterministic behavior.  Previously
      it was possible to obtain different output depending on the
      memory layout.
    - Spot now outputs neverclaims with fully parenthesized guards.
      I.e., instead of
         (!x && y) -> goto S1
      it now outputs
         ((!(x)) && (y)) -> goto S1
      This prevents problems when the model defines `x' as
         #define x flag==0
      because !x then evaluated to (!flag)==0 instead of !(flag==0).

New in spot 0.7.1 (2011-02-07):

  * The LTL parser will accept operator ~ (for not) as well
    as --> and <--> (for implication and equivalence), allowing
    formulae from the Büchi Store to be read directly.
  * The neverclaim parser will accept guards of the form
        :: !(...) -> goto ...
    instead of the more commonly used
        :: (!(...)) -> goto ...
    This makes it possible to read neverclaims provided by the Büchi Store.
  * A new ltl2tgba option, -kt, will count the number of "sub-transitions".
    I.e., a transition labelled by "true" counts for 4 "sub-transitions"
    if the automaton uses 2 atomic propositions.
  * Bugs fixed:
    - Fix segfault during WDBA minimization on automata with useless states.
    - Use the included BuDDy library if the one already installed
      is older than the one distributed with Spot 0.7.
    - Fix two typos in the code of the CGI scripts.

New in spot 0.7 (2011-02-01):

  * Spot is now able to read an automaton expressed as a Spin neverclaim.
  * The "experimental" Kripke structure introduced in Spot 0.5 has
    been rewritten, and is no longer experimental.  We have a
    developement version of checkpn using it, and it should be
    released shortly after Spot 0.7.
  * The function to_spin_string(), that outputs an LTL formula using
    Spin's syntax, now takes an optional argument to request
    parentheses at all levels.
  * src/ltltest/genltl is a new tool that generates some interesting
    families of LTL formulae, for testing purpose.
  * bench/ltlclasses/ uses the above tool to conduct the same benchmark
    as in the DepCoS'09 paper by Cichoń et al.  The resulting benchmark
    completes in 12min, while it tooks days (or exhausted the memory)
    when the paper was written (they used Spot 0.4).
  * Degeneralization has again been improved in two ways:
    - It will merge degeneralized transitions that can be merged.
    - It uses a cache to speed up the improvement introduced in 0.6.
  * An implementation of Dax et al.'s paper for minimizing obligation
    formulae has been integrated.  Use ltl2tgba -Rm to enable this
    optimization from the command-line; it will have no effect if the
    property is not an obligation.
  * bench/wdba/ conducts a benchmark similar to the one on Dax's
    webpage, comparing the size of the automata expressing obligation
    formula before and after minimization.  See bench/wdba/README for
    results.
  * Using similar code, Spot can now construct deterministic monitors.
  * New ltl2tgba options:
    -XN: read an input automaton as a neverclaim.
    -C, -CR: Compute (and display) a counterexample after running the
             emptiness check.  With -CR, the counterexample will be
             replayed on the automaton to ensure it is correct
	     (previous version would always compute a replay a
	     counterexample when emptiness-check was enabled)
    -ks: traverse the automaton to compute its number of states and
         transitions (this is faster than -k which will also count
         SCCs and paths).
    -M: Build a deterministic monitor.
    -O: Tell whether a formula represents a safety, guarantee, or
        obligation property.
    -Rm: Minimize automata representing obligation properties.
  * The on-line tool to translate LTL formulae into automata
    has been rewritten and is now at http://spot.lip6.fr/ltl2tgba.html
    It requires a javascript-enabled browser.
  * Bug fixes:
    - Location of the errors messages in the TGBA parser where inaccurate.
    - Various warning fixes for different versions of GCC and Clang.
    - The neverclaim output with ltl2tgba -N or -NN used to ignore any
      automaton simplification performed after degeneralization.
    - The formula simplification based on universality and eventuality
      had a quadratic run-time.

New in spot 0.6 (2010-04-16):

  * Several optimizations to improve some auxiliary steps
    of the LTL translation (not the core of the translation):
    - Better degeneralization
    - SCC simplifications has been tuned for degeneralization
      (ltl2tgba now has two options -R3 and -R3f: the latter will
      remove every acceptance condition that used to be removed
      in Spot 0.5 while the former will leave useless acceptance conditions
      going to accepting SCC.  Experience shows that -R3 is more
      favorable to degeneralization).
    - ltl2tgba will perform SCC optimizations before degeneralization
      and not the converse
    - We added a syntactic simplification rule to rewrite F(a)|F(b) as F(a|b).
      We only had a rule for the more specific FG(a)|FG(b) = F(Ga|Gb).
    - The syntactic simplification rule for F(a&GF(b)) = F(a)&GF(b) has
      be disabled because the latter formula is in fact harder to translate
      efficiently.
  * New LTL operators: W (weak until) and its dual M (strong release)
    - Weak until allows many LTL specification to be specified more
      compactly.
    - All LTL translation algorithms have been updated to
      support these operators.
    - Although they do not add any expressive power, translating
      "a W b" is more efficient (read smaller output automaton) than
      translating the equivalent form using the U operator.
    - Basic syntactic rewriting rules will automatically rewrite "a U
      (b | G(a))" and "(a U b)|G(a)" as "a W b", so you will benefit
      from the new operators even if you do not use them.  Similar
      rewriting rules exist for R and M, although they are less used.
  * New options have been added to the CGI script for
    - SVG output
    - SCC simplifications
  * Bug fixes:
    - The precedence of the "->" and "<->" Boolean operators has been
      adjusted to better match other tools.
      Spot <= 0.5 used to parse "a & b -> c & d" as "a & (b -> c) & d";
      Spot >= 0.6 will parse it as "(a & b) -> (c & d)".
    - The random graph generator was fixed (again!) not to produce
      dead states as documented.
    - Locations in the error messages of the LTL parser were off by one.

New in spot 0.5 (2010-02-01):

  * We have setup two mailing lists:
    - <spot-announce@lrde.epita.fr> is read-only and will be used to
      announce new releases.  You may subscribe at
      https://www.lrde.epita.fr/mailman/listinfo/spot-announce
    - <spot@lrde.epita.fr> can be used to discuss anything related
      to Spot.  You may subscribe at
      https://www.lrde.epita.fr/mailman/listinfo/spot-announce
  * Two new LTL translations have been implemented:
    - eltl_to_tgba_lacim() is a symbolic translation for ELTL based on
      Couvreur's LaCIM'00 paper.  For this translation (available with
      ltl2tgba's option -le), all operators are described as finite
      automata.  A default set of operators is provided for LTL
      (option -lo) and user may add more automaton operators.
    - ltl_to_taa() is a translation based on Tauriainen's PhD thesis.
      LTL is translated to "self-loop" alternating automata
      and then to Transition-based Generalized Automata.  (ltl2tgba's
      option -taa).
    The "Couvreur/FM" translation remains the best LTL translation
    available in Spot.
  * The data structures used to represent LTL formulae have been
    overhauled, and it resulted in a big performence improvement
    (in time and memory consumption) for the LTL translation.
  * Two complementation algorithms for state-based Büchi automata
    have been implemented:
    - tgba_kv_complement is an on-the-fly implementation of the
      Kupferman-Vardi construction (TCS'05) for generalized acceptance
      conditions.
    - tgba_safra_complement is an implementation of Safra's
      complementation.  This algorithm takes a degeneralized Büchi
      automaton as input, but our implementation for the Streett->Büchi
      step will produce a generalized automaton in the end.
  * ltl2tgba has gained several options and the help text has been
    reorganized.  Please run src/tgbatest/ltl2tgba without arguments
    for details.  Couvreur/FM is now the default translation.
  * The ltl2tgba.py CGI script can now run standalone.  It also offers
    the Tauriainen/TAA translation, and some options for SCC-based
    reductions.
  * Automata using BDD-encoded transitions relation can now be pruned
    for useless states symbolically using the delete_unaccepting_scc()
    function.  This is ltl2tgba's -R3b option.
  * The SCC-based simplification (ltl2tgba's -R3 option) has been
    rewritten and improved.
  * The "*" symbol, previously parsed as a synonym for "&" is no
    longer recognized.  This makes room for an upcoming support of
    rational operators.
  * More benchmarks in the bench/ directory:
    - gspn-ssp/    some benchmarks published at ACSD'07,
    - ltlcounter/  translation of a class of LTL formulae used by
                     Rozier & Vardi at SPIN'07
    - scc-stats/   SCC statistics after translation of LTL formulae
    - split-product/ parallelizing gain after splitting LTL automata
  * An experimental Kripke interface has been developed to simplify
    the integration of third party tools that do not use acceptance
    conditions and that have label on states instead of transitions.
    This interface has not been used yet.
  * Experimental interface with the Nips virtual machine.
    It is not very useful as Spot isn't able to retrieve any property
    information from the model.  This will just check assertions.
  * Distribution:
    - The Boost C++ library is now required.
    - Update to Autoconf 2.65, Automake 1.11.1, Libtool 2.2.6b,
      Bison 2.4.1, and Swig 1.3.40.
    - Thanks to the newest Automake, "make check" will now
      run in parallel if you use "make -j2 check" or more.
  * Bug fixes:
    - Disable warnings from the garbage collection of BuDDy, it
      could break the standard output of ltl2tgba.
    - Fix several C++ constructs to ensure Spot will build with
      GCC 4.3, 4.4, and older 3.x releases, as well as with Intel's
      ICC compiler.
    - A very old bug in the hash function for LTL formulae caused Spot
      to sometimes (but very rarely) consider two different LTL formulae
      as equal.

New in spot 0.4 (2007-07-17):

  * Upgrade to Autoconf 2.61, Automake 1.10, Bison 2.3, and Swig 1.3.31.
  * Better LTL simplifications.
  * Don't initialize Buddy if it has already been initialized (in case
    the client software is already using Buddy).
  * Lots of work in the greatspn interface for our ACSD'05 paper.
  * Bug fixes:
    - Fix the random graph generator not to produce dead states as documented.
    - Fix synchronized product in case both side use acceptance conditions.
    - Fix some syntax errors with newer versions of GCC.

New in spot 0.3 (2006-01-25):

  * lbtt 1.2.0
  * The CGI script for LTL translation also offers emptiness check algorithms.
  * tau03_opt_search implements the "ordering heuristic".
    (Submitted by Heikki Tauriainen.)
  * A couple of bugs were fixed into the LTL or automata simplifications.

New in spot 0.2 (2005-04-08):

  * Emptiness checks:
    - the new spot::option_map class is used to pass options to
      emptiness-check algorithms.
    - the new emptiness_check_instantiator class is used to turn a
      string such as `algorithm(option1, option2)' into an actual
      instance of this emptiness-check algorithm with the given
      options.  All tools use this.
    - tau03_opt_search implements the "condition heuristic".
      (Suggested by Heikki Tauriainen.)
  * Minor bug fixes.

New in spot 0.1 (2005-01-31):

  * Emptiness checks:
    - They all follow the same interface, and gather statistical data.
    - New algorithms: gv04.hh, se05.hh, tau03.hh, tau03opt.hh
    - New options for couvreur99: poprem and group.
    - reduce_run() try to reduce accepting runs produced by emptiness checks.
    - replay_run() ensure accepting runs are actually accepting runs.
  * New testing tools:
    - ltltest/randltl: Generate random LTL formulae.
    - tgbatest/randtgba: Generate random TGBAs.  Optionally multiply them
        against random LTL formulae.  Optionally check them for emptiness
        with all available algorithms.  Optionally gather statistics.
  * bench/emptchk/: Contains scripts that benchmark emptiness-checks.
  * Split the degeneralization proxy in two:
    - tgba_tba_proxy  uses at most max(N,1) copies
    - tgba_sba_proxy  uses at most 1+max(N,1) copies and has a
                      state_is_accepting() method
  * tgba::transition_annotation annotate a transition with some string.
    This comes handy to associate that transition to its high-level name.
  * Preliminary support for Event-based GBA (the evtgba*/ directories).
    This might as well disappear in a future release.
  * LTL formulae are now sorting using their string representation, instead
    of their memory address (which is still unique).  This makes the output
    of the various functions more deterministic.
  * The Doxygen documentation is now organized using modules.

New in spot 0.0x (2004-08-13):

  * New atomic_prop_collect() function: collect atomic propositions
    in an LTL formula.
  * Fix several typos in documentation, and some warnings in the code.
  * Now compiles on Darwin and Cygwin.
  * Upgrade to Automake 1.9.1, and lbtt 1.1.2.
    (And drop support for older lbtt versions.)
  * Support newer versions of Valgrind (>= 2.1.0).

New in spot 0.0v (2004-06-29):

  * LTL formula simplifications using basic rewriting rules,
    a-la Wring syntactic approximations, and Etessami's universal
    and existential classes.
     - Function reduce() in ltlvisit/reduce.hh is the main interface.
     - Can be tested with the CGI script.
  * TGBA simplifications using direct simulation, delayed simulation,
    and SCC-based simplifications.  This is still experimental.
  * The LTL parser will now read LTL formulae written using Wring's syntax.
  * ltl2tgba_fm() now has options for on-the-fly fair-loop approximations,
    and Modella-like branching-postponement.
  * GreatSPN interface:
     - The `declarative_environment' is now part of Spot itself rather than
       part of the interface with GreatSPN.
     - the RG and SRG interface can deal with dead markings in three
       ways (omit deadlocks from the state graph, stutter on the deadlock
       and consider as a regular behavior, or stutter and distinguish the
       deadlock with a property).
     - update SSP interface to Soheib Baarir latest work.
  * Preliminary Python bindings for BuDDy's FDD and BVEC.
  * Upgrade to BuDDy 2.3.

New in spot 0.0t (2004-04-23):

  * `emptiness_check':
      - fix two bugs in the computation of the counter example,
      - revamp the interface for better customization.
  * `never_claim_reachable': new function.
  * Introduce annonymous BDD variables in `bdd_dict', and start
    to use it in `ltl_to_tgba_fm'.
  * Offer never claim in the CGI script.
  * Rename EESRG as SSP, and offer specialized variants of the
    emptiness_check.

New in spot 0.0r (2004-03-08):

  * In ltl_to_tgba_fm:
    - New option `exprop' to optimize determinism.
    - Make the `symbolic indentification' from 0.0p optional.
  * `nonacceptant_lbtt_reachable' new function to help getting
    accurate statistics from LBTT.
  * Revamp the cgi script's user interface.
  * Upgrade to lbtt 1.0.3, swig 1.3.21, automake 1.8.3

New in spot 0.0p (2004-02-03):

  * In ltl_to_tgba_fm:
    - identify states with identical symbolic expansions
      (i.e., identical continuations)
    - use Acc[b] as acceptance condition for Fb, not Acc[Fb].
  * Update and speed-up the cgi script.
  * Improve degeneralization.

New in spot 0.0n (2004-01-13):

  * emptiness_check::check2() is a variant of Couvreur's emptiness check that
    explores visited states first.
  * Build the EESRG supporting code condinally, as the associated
    GreatSPN changes have not yet been contributed to GreatSPN.
  * Add a powerset algorithm (determinize TGBA ignoring acceptance
    conditions, i.e., as if they were used to recognize finite languages).
  * tgba_explicit::merge_transitions: merge transitions with same source,
    destination, and acceptance condition.
  * Run test cases within valgrind.
  * Various bug fixes.

New in spot 0.0l (2003-12-01):

  * Computation of prime implicants.  This simplify the output of
    ltl_to_tgba_fm, and allows conditions to be output as some of
    product in dot output.
  * Optimize translation of GFy in ltl_to_tgba_fm.
  * tgba_explicit supports arbitrary binary formulae on transitions
    (only conjunctions were allowed).

New in spot 0.0j (2003-11-03):

  * Use hash_map's instead of map's almost everywhere.
  * New emptiness check, based on Couvreur's algorithm.
  * LTL propositions can be put inside doublequotes to disambiguate
    some constructions.
  * Preliminary support for GreatSPN's EESRG.
  * Various bug fixes.

New in spot 0.0h (2003-08-18):

  * More python bindings:
    - "import buddy" works (see wrap/python/tests/bddnqueen.py for an example),
    - almost all the Spot API is now available via "import spot".
  * wrap/python/cgi/ltl2tgba.py is an LTL-to-Büchi translator that
    work as as a cgi script.
  * Couvreur's FM'99 ltl-to-tgba translation.

New in spot 0.0f (2003-08-01):

  * More python bindings, still only for the spot::ltl:: namespace.
  * Functional GSPN interface.  (Enable with --with-gspn=directory.)
  * The LTL scanner recognizes /\, \/, and xor.
  * Upgrade to lbtt 1.0.2.
  * tgba_tba_proxy is an on-the-fly degeneralizer.
  * Implements the "magic search" algorithm.
    (Works only on a tgba_tba_proxy.)
  * Tgba's output algorithms (save(), dotty()) now non-recursive.
  * During products, succ_iter will optimize its set of successors
    using information computed from the current product state.
  * BDD dictionaries are now shared between automata and.  This
    gets rid of all the BDD-variable translating machinery.

New in spot 0.0d (2003-07-13):

  * Optimize translation of G operators occurring at the root
    of a formula (or its immediate children when the root is a
    conjunction).  This saves two BDD variables per G operator.
  * Distribute lbtt, and run it during `make check'.
  * First sketch of GSPN interface.
  * succ_iter_concreate::next() completely rewritten.
  * Transitions are now labelled by boolean formulae (not only
    conjunctions).
  * Documentation:
    - Output collaboration diagrams.
    - Build and distribute PDF manual.
  * Many bug fixes.

New in spot 0.0b (2003-06-26):

  * Everything.<|MERGE_RESOLUTION|>--- conflicted
+++ resolved
@@ -1,5 +1,4 @@
-<<<<<<< HEAD
-New in spot 2.4.1.dev (not yet released)
+New in spot 2.4.2.dev (not yet released)
 
   Tools:
 
@@ -195,17 +194,12 @@
   - The spot::bdd_dict::register_all_propositions_of() function has
     been removed.  It's a low-level function was not used anywhere in
     Spot anymore, since it's better to use spot::twa::copy_ap_of().
-=======
-New in spot 2.4.2.dev (not yet released)
-
-  Nothing yet.
 
 New in spot 2.4.2 (2017-11-07)
 
   Tools:
 
   - ltlcross and ltldo support ltl3tela, the new name of ltl3hoa.
->>>>>>> 7c8d5264
 
   Bugs fixed:
 
